--- conflicted
+++ resolved
@@ -3829,19 +3829,13 @@
     return res
 
 
-<<<<<<< HEAD
 def _get_devices_and_dtypes(fn, complement=True):
     supported_devices = ivy.function_supported_devices(fn)
     supported_dtypes = _function_supported_dtypes(fn)
-=======
-def _get_devices_and_dtypes(fn, recurse=False, complement=True):
-    supported_devices = ivy.function_supported_devices(fn, recurse=recurse)
-    supported_dtypes = ivy.function_supported_dtypes(fn, recurse=recurse)
 
     if hasattr(fn, "partial_mixed_handler"):
         supported_devices = supported_devices["primary"]
         supported_dtypes = supported_dtypes["primary"]
->>>>>>> b09ad3db
 
     supported = {}
     # Generate a base supported set from other attributes
