--- conflicted
+++ resolved
@@ -3,11 +3,9 @@
 import paddle
 from ivy.utils.exceptions import IvyNotImplementedException
 from ivy.functional.ivy.layers import _handle_padding
-<<<<<<< HEAD
 import ivy
-=======
-
->>>>>>> 02290e4f
+
+
 # local
 
 
