# global
import copy
from typing import Union, List
import numpy as np
import types
import importlib
import inspect
from collections import OrderedDict


try:
    import tensorflow as tf
except ImportError:
    tf = types.SimpleNamespace()
    tf.TensorShape = None

# local
from .pipeline_helper import update_backend, get_frontend_config
import ivy
from ivy_tests.test_ivy.helpers.test_parameter_flags import FunctionTestFlags
import ivy_tests.test_ivy.helpers.test_parameter_flags as pf
import ivy_tests.test_ivy.helpers.globals as t_globals
from ivy.functional.ivy.data_type import _get_function_list, _get_functions_from_string
from ivy_tests.test_ivy.test_frontends import NativeClass
from ivy_tests.test_ivy.helpers.structs import FrontendMethodData
from .assertions import (
    value_test,
    check_unsupported_dtype,
)


# Temporary (.so) configuration
def compiled_if_required(backend: str, fn, test_compile=False, args=None, kwargs=None):
    with update_backend(backend) as ivy_backend:
        if test_compile:
            fn = ivy_backend.compile(fn, args=args, kwargs=kwargs)
        return fn


# Ivy Function testing ##########################

# Test Function Helpers ###############


def _find_instance_in_args(backend: str, args, array_indices, mask):
    """
    Find the first element in the arguments that is considered to be an instance of
    Array or Container class.

    Parameters
    ----------
    args
        Arguments to iterate over
    array_indices
        Indices of arrays that exists in the args
    mask
        Boolean mask for whether the corrseponding element in (args) has a
        generated test_flags.native_array as False or test_flags.container as
        true

    Returns
    -------
        First found instance in the arguments and the updates arguments not
        including the instance
    """
    i = 0
    for i, a in enumerate(mask):
        if a:
            break
    instance_idx = array_indices[i]
    with update_backend(backend) as ivy_backend:
        instance = ivy_backend.index_nest(args, instance_idx)
        new_args = ivy_backend.copy_nest(args, to_mutable=False)
        ivy_backend.prune_nest_at_index(new_args, instance_idx)
    return instance, new_args


def test_function(
    *,
    input_dtypes: Union[ivy.Dtype, List[ivy.Dtype]],
    test_flags: FunctionTestFlags,
    fn_name: str,
    rtol_: float = None,
    atol_: float = 1e-06,
    test_values: bool = True,
    xs_grad_idxs=None,
    ret_grad_idxs=None,
    backend_to_test: str,
    on_device: str,
    return_flat_np_arrays: bool = False,
    **all_as_kwargs_np,
):
    """
    Test a function that consumes (or returns) arrays for the current backend by
    comparing the result with numpy.

    Parameters
    ----------
    input_dtypes
        data types of the input arguments in order.
    test_flags
        FunctionTestFlags object that stores all testing flags, including:
        num_positional_args, with_out, instance_method, as_variable,
        native_arrays, container, gradient
    fw
        current backend (framework).
    fn_name
        name of the function to test.
    rtol_
        relative tolerance value.
    atol_
        absolute tolerance value.
    test_values
        if True, test for the correctness of the resulting values.
    xs_grad_idxs
        Indices of the input arrays to compute gradients with respect to. If None,
        gradients are returned with respect to all input arrays. (Default value = None)
    ret_grad_idxs
        Indices of the returned arrays for which to return computed gradients. If None,
        gradients are returned for all returned arrays. (Default value = None)
    on_device
        The device on which to create arrays
    return_flat_np_arrays
        If test_values is False, this flag dictates whether the original returns are
        returned, or whether the flattened numpy arrays are returned.
    all_as_kwargs_np
        input arguments to the function as keyword arguments.

    Returns
    -------
    ret
        optional, return value from the function
    ret_gt
        optional, return value from the Ground Truth function

    Examples
    --------
    >>> input_dtypes = 'float64'
    >>> as_variable_flags = False
    >>> with_out = False
    >>> num_positional_args = 0
    >>> native_array_flags = False
    >>> container_flags = False
    >>> instance_method = False
    >>> test_flags = FunctionTestFlags(num_positional_args, with_out,
        instance_method,
        as_variable,
        native_arrays,
        container_flags,
        none)
    >>> fw = "torch"
    >>> fn_name = "abs"
    >>> x = np.array([-1])
    >>> test_function(input_dtypes, test_flags, fw, fn_name, x=x)

    >>> input_dtypes = ['float64', 'float32']
    >>> as_variable_flags = [False, True]
    >>> with_out = False
    >>> num_positional_args = 1
    >>> native_array_flags = [True, False]
    >>> container_flags = [False, False]
    >>> instance_method = False
    >>> test_flags = FunctionTestFlags(num_positional_args, with_out,
        instance_method,
        as_variable,
        native_arrays,
        container_flags,
        none)
    >>> fw = "numpy"
    >>> fn_name = "add"
    >>> x1 = np.array([1, 3, 4])
    >>> x2 = np.array([-3, 15, 24])
    >>> test_function(input_dtypes, test_flags, fw, fn_name, x1=x1, x2=x2)
    """
    # split the arguments into their positional and keyword components
    args_np, kwargs_np = kwargs_to_args_n_kwargs(
        num_positional_args=test_flags.num_positional_args, kwargs=all_as_kwargs_np
    )

    # Extract all arrays from the arguments and keyword arguments
    arg_np_arrays, arrays_args_indices, n_args_arrays = _get_nested_np_arrays(args_np)
    kwarg_np_arrays, arrays_kwargs_indices, n_kwargs_arrays = _get_nested_np_arrays(
        kwargs_np
    )

    # Make all array-specific test flags and dtypes equal in length
    total_num_arrays = n_args_arrays + n_kwargs_arrays
    if len(input_dtypes) < total_num_arrays:
        input_dtypes = [input_dtypes[0] for _ in range(total_num_arrays)]
    if len(test_flags.as_variable) < total_num_arrays:
        test_flags.as_variable = [
            test_flags.as_variable[0] for _ in range(total_num_arrays)
        ]
    if len(test_flags.native_arrays) < total_num_arrays:
        test_flags.native_arrays = [
            test_flags.native_arrays[0] for _ in range(total_num_arrays)
        ]
    if len(test_flags.container) < total_num_arrays:
        test_flags.container = [
            test_flags.container[0] for _ in range(total_num_arrays)
        ]

    with update_backend(backend_to_test) as ivy_backend:
        # Update variable flags to be compatible with float dtype and with_out args
        test_flags.as_variable = [
            v if ivy_backend.is_float_dtype(d) and not test_flags.with_out else False
            for v, d in zip(test_flags.as_variable, input_dtypes)
        ]

    # update instance_method flag to only be considered if the
    # first term is either an ivy.Array or ivy.Container
    instance_method = test_flags.instance_method and (
        not test_flags.native_arrays[0] or test_flags.container[0]
    )

    args, kwargs = create_args_kwargs(
        backend=backend_to_test,
        args_np=args_np,
        arg_np_vals=arg_np_arrays,
        args_idxs=arrays_args_indices,
        kwargs_np=kwargs_np,
        kwarg_np_vals=kwarg_np_arrays,
        kwargs_idxs=arrays_kwargs_indices,
        input_dtypes=input_dtypes,
        test_flags=test_flags,
        on_device=on_device,
    )

    with update_backend(backend_to_test) as ivy_backend:
        # If function doesn't have an out argument but an out argument is given
        # or a test with out flag is True
        if ("out" in kwargs or test_flags.with_out) and "out" not in inspect.signature(
            getattr(ivy_backend, fn_name)
        ).parameters:
            raise Exception(f"Function {fn_name} does not have an out parameter")

        # Run either as an instance method or from the API directly
        instance = None
        if instance_method:
            array_or_container_mask = [
                (not native_flag) or container_flag
                for native_flag, container_flag in zip(
                    test_flags.native_arrays, test_flags.container
                )
            ]

            # Boolean mask for args and kwargs True if an entry's
            # test Array flag is True or test Container flag is true
            args_instance_mask = array_or_container_mask[
                : test_flags.num_positional_args
            ]
            kwargs_instance_mask = array_or_container_mask[
                test_flags.num_positional_args :
            ]

            if any(args_instance_mask):
                instance, args = _find_instance_in_args(
                    backend_to_test, args, arrays_args_indices, args_instance_mask
                )
            else:
                instance, kwargs = _find_instance_in_args(
                    backend_to_test, kwargs, arrays_kwargs_indices, kwargs_instance_mask
                )

            if test_flags.test_compile:
                target_fn = lambda instance, *args, **kwargs: instance.__getattribute__(
                    fn_name
                )(*args, **kwargs)
                args = [instance, *args]
            else:
                target_fn = instance.__getattribute__(fn_name)
        else:
            target_fn = ivy_backend.__dict__[fn_name]

        ret_from_target, ret_np_flat_from_target = get_ret_and_flattened_np_array(
            backend_to_test,
            target_fn,
            *args,
            test_compile=test_flags.test_compile,
            **kwargs,
        )

        # Assert indices of return if the indices of the out array provided
        if test_flags.with_out and not test_flags.test_compile:
            test_ret = (
                ret_from_target[getattr(ivy_backend.__dict__[fn_name], "out_index")]
                if hasattr(ivy_backend.__dict__[fn_name], "out_index")
                else ret_from_target
            )
            out = ivy_backend.nested_map(
                test_ret, ivy_backend.zeros_like, to_mutable=True, include_derived=True
            )
            if instance_method:
                (
                    ret_from_target,
                    ret_np_flat_from_target,
                ) = get_ret_and_flattened_np_array(
                    backend_to_test,
                    instance.__getattribute__(fn_name),
                    *args,
                    **kwargs,
                    out=out,
                )
            else:
                (
                    ret_from_target,
                    ret_np_flat_from_target,
                ) = get_ret_and_flattened_np_array(
                    backend_to_test,
                    ivy_backend.__dict__[fn_name],
                    *args,
                    **kwargs,
                    out=out,
                )
            test_ret = (
                ret_from_target[getattr(ivy_backend.__dict__[fn_name], "out_index")]
                if hasattr(ivy_backend.__dict__[fn_name], "out_index")
                else ret_from_target
            )
            assert not ivy_backend.nested_any(
                ivy_backend.nested_multi_map(
                    lambda x, _: x[0] is x[1], [test_ret, out]
                ),
                lambda x: not x,
            )
            if not max(test_flags.container) and ivy_backend.native_inplace_support:
                # these backends do not always support native inplace updates
                assert not ivy_backend.nested_any(
                    ivy_backend.nested_multi_map(
                        lambda x, _: x[0].data is x[1].data, [test_ret, out]
                    ),
                    lambda x: not x,
                )

            test_ret = (
                ret_from_target[getattr(ivy_backend.__dict__[fn_name], "out_index")]
                if hasattr(ivy_backend.__dict__[fn_name], "out_index")
                else ret_from_target
            )
            assert not ivy_backend.nested_any(
                ivy_backend.nested_multi_map(
                    lambda x, _: x[0] is x[1], [test_ret, out]
                ),
                lambda x: not x,
            ), "the array in out argument does not contain same value as the returned"
            if not max(test_flags.container) and ivy_backend.native_inplace_support:
                # these backends do not always support native inplace updates
                assert not ivy_backend.nested_any(
                    ivy_backend.nested_multi_map(
                        lambda x, _: x[0].data is x[1].data, [test_ret, out]
                    ),
                    lambda x: not x,
                ), (
                    "the array in out argument does not contain same value as the"
                    " returned"
                )

        # compute the return with a Ground Truth backend
        ret_device = None
        if isinstance(ret_from_target, ivy_backend.Array):
            ret_device = ivy_backend.dev(ret_from_target)

    # compute the return with a Ground Truth backend
    with update_backend(test_flags.ground_truth_backend) as gt_backend:
        gt_backend.set_default_device(on_device)  # TODO remove
        args, kwargs = create_args_kwargs(
            backend=test_flags.ground_truth_backend,
            args_np=args_np,
            arg_np_vals=arg_np_arrays,
            args_idxs=arrays_args_indices,
            kwargs_np=kwargs_np,
            kwargs_idxs=arrays_kwargs_indices,
            kwarg_np_vals=kwarg_np_arrays,
            input_dtypes=input_dtypes,
            test_flags=test_flags,
            on_device=on_device,
        )
        ret_from_gt, ret_np_from_gt_flat = get_ret_and_flattened_np_array(
            test_flags.ground_truth_backend,
            gt_backend.__dict__[fn_name],
            *args,
            test_compile=test_flags.test_compile,
            **kwargs,
        )
        if test_flags.with_out and not test_flags.test_compile:
            test_ret_from_gt = (
                ret_from_gt[getattr(gt_backend.__dict__[fn_name], "out_index")]
                if hasattr(gt_backend.__dict__[fn_name], "out_index")
                else ret_from_gt
            )
            out_from_gt = gt_backend.nested_map(
                test_ret_from_gt,
                gt_backend.zeros_like,
                to_mutable=True,
                include_derived=True,
            )
            ret_from_gt, ret_np_from_gt_flat = get_ret_and_flattened_np_array(
                test_flags.ground_truth_backend,
                gt_backend.__dict__[fn_name],
                *args,
                test_compile=test_flags.test_compile,
                **kwargs,
                out=out_from_gt,
            )

        ret_from_gt_device = None
        if isinstance(ret_from_gt, gt_backend.Array):
            ret_from_gt_device = gt_backend.dev(ret_from_gt)

        # TODO clearly this is not the best way to test gradients
        # This should be more efficient and easier to read
        # Gradient test
        fw_list = gradient_unsupported_dtypes(fn=gt_backend.__dict__[fn_name])
        if (
            test_flags.test_gradients
            and not instance_method
            and "bool" not in input_dtypes
            and not any(gt_backend.is_complex_dtype(d) for d in input_dtypes)
        ):
            if backend_to_test not in fw_list or not gt_backend.nested_argwhere(
                all_as_kwargs_np,
                lambda x: (
                    x.dtype in fw_list[backend_to_test]
                    if isinstance(x, np.ndarray)
                    else None
                ),
            ):
                gradient_test(
                    fn=fn_name,
                    all_as_kwargs_np=all_as_kwargs_np,
                    args_np=args_np,
                    kwargs_np=kwargs_np,
                    input_dtypes=input_dtypes,
                    test_flags=test_flags,
                    rtol_=rtol_,
                    atol_=atol_,
                    xs_grad_idxs=xs_grad_idxs,
                    ret_grad_idxs=ret_grad_idxs,
                    ground_truth_backend=test_flags.ground_truth_backend,
                    backend_to_test=backend_to_test,
                    on_device=on_device,
                )

    assert ret_device == ret_from_gt_device, (
        f"ground truth backend ({test_flags.ground_truth_backend}) returned array on"
        f" device {ret_from_gt_device} but target backend ({backend_to_test})"
        f" returned array on device {ret_device}"
    )
    if ret_device is not None:
        assert ret_device == on_device, (
            f"device is set to {on_device}, but ground truth produced array on"
            f" {ret_device}"
        )

    # assuming value test will be handled manually in the test function
    if not test_values:
        if return_flat_np_arrays:
            return ret_np_flat_from_target, ret_np_from_gt_flat
        return ret_from_target, ret_from_gt

    if isinstance(rtol_, dict):
        rtol_ = _get_framework_rtol(rtol_, backend_to_test)
    if isinstance(atol_, dict):
        atol_ = _get_framework_atol(atol_, backend_to_test)

    # value test
    value_test(
        ret_np_flat=ret_np_flat_from_target,
        ret_np_from_gt_flat=ret_np_from_gt_flat,
        rtol=rtol_,
        atol=atol_,
        backend=backend_to_test,
        ground_truth_backend=test_flags.ground_truth_backend,
    )


def test_frontend_function(
    *,
    input_dtypes: Union[ivy.Dtype, List[ivy.Dtype]],
    test_flags: pf.frontend_function_flags,
    backend_to_test: str,
    on_device="cpu",
    frontend: str,
    fn_tree: str,
    rtol: float = None,
    atol: float = 1e-06,
    test_values: bool = True,
    **all_as_kwargs_np,
):
    """
    Test a frontend function for the current backend by comparing the result with the
    function in the associated framework.

    Parameters
    ----------
    input_dtypes
        data types of the input arguments in order.
    all_aliases
        a list of strings containing all aliases for that function
        in the current frontend with their full namespaces.
    frontend
        current frontend (framework).
    fn_tree
        Path to function in frontend framework namespace.
    rtol
        relative tolerance value.
    atol
        absolute tolerance value.
    test_values
        if True, test for the correctness of the resulting values.
    all_as_kwargs_np
        input arguments to the function as keyword arguments.

    Returns
    -------
    ret
        optional, return value from the function
    ret_np
        optional, return value from the Numpy function
    """
    assert (
        not test_flags.with_out or not test_flags.inplace
    ), "only one of with_out or with_inplace can be set as True"

    # split the arguments into their positional and keyword components
    args_np, kwargs_np = kwargs_to_args_n_kwargs(
        num_positional_args=test_flags.num_positional_args, kwargs=all_as_kwargs_np
    )

    # extract all arrays from the arguments and keyword arguments
    arg_np_vals, args_idxs, c_arg_vals = _get_nested_np_arrays(args_np)
    kwarg_np_vals, kwargs_idxs, c_kwarg_vals = _get_nested_np_arrays(kwargs_np)
    # make all lists equal in length
    num_arrays = c_arg_vals + c_kwarg_vals
    if len(input_dtypes) < num_arrays:
        input_dtypes = [input_dtypes[0] for _ in range(num_arrays)]
    if len(test_flags.as_variable) < num_arrays:
        test_flags.as_variable = [test_flags.as_variable[0] for _ in range(num_arrays)]
    if len(test_flags.native_arrays) < num_arrays:
        test_flags.native_arrays = [
            test_flags.native_arrays[0] for _ in range(num_arrays)
        ]

    with update_backend(backend_to_test) as ivy_backend:
        # update var flags to be compatible with float dtype and with_out args
        test_flags.as_variable = [
            v if ivy_backend.is_float_dtype(d) and not test_flags.with_out else False
            for v, d in zip(test_flags.as_variable, input_dtypes)
        ]

        local_importer = ivy_backend.utils.dynamic_import

        # strip the decorator to get an Ivy array
        # TODO, fix testing for jax frontend for x32
        if frontend == "jax":
            local_importer.import_module("ivy.functional.frontends.jax").config.update(
                "jax_enable_x64", True
            )

        split_index = fn_tree.rfind(".")
        frontend_submods, fn_name = fn_tree[:split_index], fn_tree[split_index + 1 :]
        function_module = local_importer.import_module(frontend_submods)
        frontend_fn = getattr(function_module, fn_name)

        # apply test flags etc.
        args, kwargs = create_args_kwargs(
            backend=backend_to_test,
            args_np=args_np,
            arg_np_vals=arg_np_vals,
            args_idxs=args_idxs,
            kwargs_np=kwargs_np,
            kwarg_np_vals=kwarg_np_vals,
            kwargs_idxs=kwargs_idxs,
            input_dtypes=input_dtypes,
            test_flags=test_flags,
            on_device=on_device,
        )

        # Make copy for arguments for functions that might use
        # inplace update by default
        copy_kwargs = copy.deepcopy(args)
        copy_args = copy.deepcopy(kwargs)
        # strip the decorator to get an Ivy array
        # ToDo, fix testing for jax frontend for x32
        if frontend == "jax":
            importlib.import_module("ivy.functional.frontends.jax").config.update(
                "jax_enable_x64", True
            )

        # Make copy for arguments for functions that might use
        # inplace update by default
        copy_kwargs = copy.deepcopy(kwargs)
        copy_args = copy.deepcopy(args)

        # Frontend array generation
        create_frontend_array = local_importer.import_module(
            f"ivy.functional.frontends.{frontend}"
        )._frontend_array

        if test_flags.generate_frontend_arrays:
            args_for_test, kwargs_for_test = args_to_frontend(
                backend_to_test,
                *args,
                frontend_array_fn=create_frontend_array,
                **kwargs,
            )
        else:
            args_for_test, kwargs_for_test = ivy_backend.args_to_ivy(*args, **kwargs)

        ret = get_frontend_ret(
            backend_to_test,
            frontend_fn,
            *args_for_test,
            as_ivy_arrays=(not test_flags.generate_frontend_arrays),
            **kwargs_for_test,
        )

        if test_flags.with_out:
            if not inspect.isclass(ret):
                is_ret_tuple = issubclass(ret.__class__, tuple)
            else:
                is_ret_tuple = issubclass(ret, tuple)

            if test_flags.generate_frontend_arrays:
                if is_ret_tuple:
                    ret = ivy_backend.nested_map(
                        ret,
                        lambda _x: (
                            arrays_to_frontend(
                                backend=backend_to_test,
                                frontend_array_fn=create_frontend_array,
                            )(_x)
                            if not _is_frontend_array(_x)
                            else _x
                        ),
                        include_derived=True,
                    )
                elif not _is_frontend_array(ret):
                    ret = arrays_to_frontend(
                        backend=backend_to_test, frontend_array_fn=create_frontend_array
                    )(ret)
            else:
                if is_ret_tuple:
                    ret = ivy_backend.nested_map(
                        ret,
                        lambda _x: (
                            ivy_backend.array(_x)
                            if not ivy_backend.is_array(_x)
                            else _x
                        ),
                        include_derived=True,
                    )
                elif not ivy_backend.is_array(ret):
                    ret = ivy_backend.array(ret)

            out = ret
            # pass return value to out argument
            # check if passed reference is correctly updated
            kwargs["out"] = out
            if is_ret_tuple:
                if test_flags.generate_frontend_arrays:
                    flatten_ret = flatten_frontend(
                        ret=ret,
                        backend=backend_to_test,
                        frontend_array_fn=create_frontend_array,
                    )
                    flatten_out = flatten_frontend(
                        ret=out,
                        backend=backend_to_test,
                        frontend_array_fn=create_frontend_array,
                    )
                else:
                    flatten_ret = flatten(backend=backend_to_test, ret=ret)
                    flatten_out = flatten(backend=backend_to_test, ret=out)
                for ret_array, out_array in zip(flatten_ret, flatten_out):
                    if ivy_backend.native_inplace_support and not any(
                        (ivy_backend.isscalar(ret), ivy_backend.isscalar(out))
                    ):
                        if test_flags.generate_frontend_arrays:
                            assert ret_array.ivy_array.data is out_array.ivy_array.data
                        else:
                            assert ret_array.data is out_array.data
                    assert ret_array is out_array
            else:
                if ivy_backend.native_inplace_support and not any(
                    (ivy_backend.isscalar(ret), ivy_backend.isscalar(out))
                ):
                    if test_flags.generate_frontend_arrays:
                        assert ret.ivy_array.data is out.ivy_array.data
                    else:
                        assert ret.data is out.data
                assert ret is out
        elif test_flags.inplace:
            assert not isinstance(ret, tuple)

            if test_flags.generate_frontend_arrays:
                assert _is_frontend_array(ret)
                array_fn = _is_frontend_array
            else:
                assert ivy_backend.is_array(ret)
                array_fn = ivy_backend.is_array

            if "inplace" in list(inspect.signature(frontend_fn).parameters.keys()):
                # the function provides optional inplace update
                # set inplace update to be True and check
                # if returned reference is inputted reference
                # and if inputted reference's content is correctly updated
                copy_kwargs["inplace"] = True
                copy_kwargs["as_ivy_arrays"] = False
                first_array = ivy_backend.func_wrapper._get_first_array(
                    *copy_args, array_fn=array_fn, **copy_kwargs
                )
                ret_ = get_frontend_ret(
                    frontend_fn=frontend_fn,
                    backend=backend_to_test,
                    *copy_args,
                    **copy_kwargs,
                )
                assert first_array is ret_
            else:
                # the function provides inplace update by default
                # check if returned reference is inputted reference
                copy_kwargs["as_ivy_arrays"] = False
                first_array = ivy_backend.func_wrapper._get_first_array(
                    *args, array_fn=array_fn, **kwargs
                )
                ret_ = get_frontend_ret(
                    frontend_fn=frontend_fn, backend=backend_to_test, *args, **kwargs
                )
                assert (
                    first_array is ret_
                ), f"Inplace operation failed {first_array} != {ret_}"

        # create NumPy args
        if test_flags.generate_frontend_arrays:
            ret_np_flat = flatten_frontend_to_np(
                ret=ret,
                frontend_array_fn=create_frontend_array,
                backend=backend_to_test,
            )
        else:
            ret_np_flat = flatten_and_to_np(ret=ret, backend=backend_to_test)

        if not test_values:
            ret = ivy_backend.nested_map(
                ret, _frontend_array_to_ivy, include_derived={tuple: True}
            )

        def arrays_to_numpy(x):
            if test_flags.generate_frontend_arrays:
                return ivy_backend.to_numpy(x.ivy_array) if _is_frontend_array(x) else x
            return (
                ivy_backend.to_numpy(x._data) if isinstance(x, ivy_backend.Array) else x
            )

        gt_args_np = ivy.nested_map(
            args_for_test,
            arrays_to_numpy,
            shallow=False,
        )
        gt_kwargs_np = ivy.nested_map(
            kwargs_for_test,
            arrays_to_numpy,
            shallow=False,
        )

    # create frontend framework args
    frontend_config = get_frontend_config(frontend)
    args_frontend = ivy.nested_map(
        gt_args_np,
        lambda x: (
            frontend_config.native_array(x)
            if isinstance(x, np.ndarray)
            else (
                frontend_config.as_native_dtype(x)
                if isinstance(x, frontend_config.Dtype)
                else x
            )
        ),
        shallow=False,
    )
    kwargs_frontend = ivy.nested_map(
        gt_kwargs_np,
        lambda x: frontend_config.native_array(x) if isinstance(x, np.ndarray) else x,
        shallow=False,
    )

    # change ivy dtypes to native dtypes
    if "dtype" in kwargs_frontend and kwargs_frontend["dtype"] is not None:
        kwargs_frontend["dtype"] = frontend_config.as_native_dtype(
            kwargs_frontend["dtype"]
        )

    # change ivy device to native devices
    if "device" in kwargs_frontend:
        kwargs_frontend["device"] = frontend_config.as_native_dev(
            kwargs_frontend["device"]
        )

    # wrap the frontend function objects in arguments to return native arrays
    # args_frontend = ivy.nested_map(
    #     args_frontend, fn=wrap_frontend_function_args, max_depth=10
    # )
    # kwargs_frontend = ivy.nested_map(
    #     kwargs_frontend, fn=wrap_frontend_function_args, max_depth=10
    # )

    # compute the return via the frontend framework
    module_name = fn_tree[25 : fn_tree.rfind(".")]
    frontend_fw = importlib.import_module(module_name)
    frontend_ret = frontend_fw.__dict__[fn_name](*args_frontend, **kwargs_frontend)

    if frontend_config.isscalar(frontend_ret):
        frontend_ret_np_flat = [frontend_config.to_numpy(frontend_ret)]
    else:
        # tuplify the frontend return
        if not isinstance(frontend_ret, tuple):
            frontend_ret = (frontend_ret,)
        frontend_ret_idxs = ivy.nested_argwhere(
            frontend_ret, frontend_config.is_native_array
        )
        frontend_ret_flat = ivy.multi_index_nest(frontend_ret, frontend_ret_idxs)
        frontend_ret_np_flat = [frontend_config.to_numpy(x) for x in frontend_ret_flat]

    # assuming value test will be handled manually in the test function
    if not test_values:
        return (
            ret,
            frontend_ret,
        )

    if isinstance(rtol, dict):
        rtol = _get_framework_rtol(rtol, t_globals.CURRENT_BACKEND)
    if isinstance(atol, dict):
        atol = _get_framework_atol(atol, t_globals.CURRENT_BACKEND)

    value_test(
        ret_np_flat=ret_np_flat,
        ret_np_from_gt_flat=frontend_ret_np_flat,
        rtol=rtol,
        atol=atol,
        backend=backend_to_test,
        ground_truth_backend=frontend,
    )


# Method testing


def gradient_test(
    *,
    fn,
    all_as_kwargs_np,
    args_np,
    kwargs_np,
    input_dtypes,
    test_flags,
    test_compile: bool = False,
    rtol_: float = None,
    atol_: float = 1e-06,
    xs_grad_idxs=None,
    ret_grad_idxs=None,
    backend_to_test: str,
    ground_truth_backend: str,
    on_device: str,
):
    # extract all arrays from the arguments and keyword arguments
    arg_np_vals, args_idxs, _ = _get_nested_np_arrays(args_np)
    kwarg_np_vals, kwargs_idxs, _ = _get_nested_np_arrays(kwargs_np)

    args, kwargs = create_args_kwargs(
        backend=backend_to_test,
        args_np=args_np,
        arg_np_vals=arg_np_vals,
        args_idxs=args_idxs,
        kwargs_np=kwargs_np,
        kwarg_np_vals=kwarg_np_vals,
        kwargs_idxs=kwargs_idxs,
        input_dtypes=input_dtypes,
        test_flags=test_flags,
        on_device=on_device,
    )

<<<<<<< HEAD
    ivy.set_backend(ground_truth_backend)
    ivy.set_default_device(on_device)
    test_unsupported = check_unsupported_dtype(
        fn=ivy.__dict__[fn] if isinstance(fn, str) else fn[1],
        input_dtypes=input_dtypes,
        all_as_kwargs_np=all_as_kwargs_np,
        device=on_device,
    )
    if test_unsupported:
        return
    args, kwargs = create_args_kwargs(
        args_np=args_np,
        arg_np_vals=arg_np_vals,
        args_idxs=args_idxs,
        kwargs_np=kwargs_np,
        kwarg_np_vals=kwarg_np_vals,
        kwargs_idxs=kwargs_idxs,
        input_dtypes=input_dtypes,
        test_flags=test_flags,
        on_device=on_device,
    )
    _, grads_from_gt = ivy.execute_with_gradients(
        grad_fn,
        [args, kwargs, 1],
        xs_grad_idxs=xs_grad_idxs,
        ret_grad_idxs=ret_grad_idxs,
    )
    grads_np_from_gt_flat = flatten_and_to_np(ret=grads_from_gt)
    ivy.previous_backend()
=======
    with update_backend(backend_to_test) as ivy_backend:

        def _grad_fn(all_args):
            args, kwargs, i = all_args
            call_fn = ivy_backend.__dict__[fn] if isinstance(fn, str) else fn[i]
            ret = compiled_if_required(
                backend_to_test,
                call_fn,
                test_compile=test_compile,
                args=args,
                kwargs=kwargs,
            )(*args, **kwargs)
            return ivy_backend.nested_map(ret, ivy_backend.mean, include_derived=True)

        _, grads = ivy_backend.execute_with_gradients(
            _grad_fn,
            [args, kwargs, 0],
            xs_grad_idxs=xs_grad_idxs,
            ret_grad_idxs=ret_grad_idxs,
        )
    grads_np_flat = flatten_and_to_np(backend=backend_to_test, ret=grads)

    with update_backend(ground_truth_backend) as gt_backend:
        gt_backend.set_default_device(on_device)  # TODO remove

        if check_unsupported_dtype(
            fn=gt_backend.__dict__[fn] if isinstance(fn, str) else fn[1],
            input_dtypes=input_dtypes,
            all_as_kwargs_np=all_as_kwargs_np,
        ):
            return

        args, kwargs = create_args_kwargs(
            backend=ground_truth_backend,
            args_np=args_np,
            arg_np_vals=arg_np_vals,
            args_idxs=args_idxs,
            kwargs_np=kwargs_np,
            kwarg_np_vals=kwarg_np_vals,
            kwargs_idxs=kwargs_idxs,
            input_dtypes=input_dtypes,
            test_flags=test_flags,
            on_device=on_device,
        )

        def _gt_grad_fn(all_args):
            args, kwargs, i = all_args
            call_fn = gt_backend.__dict__[fn] if isinstance(fn, str) else fn[i]
            ret = compiled_if_required(
                backend_to_test,
                call_fn,
                test_compile=test_compile,
                args=args,
                kwargs=kwargs,
            )(*args, **kwargs)
            return gt_backend.nested_map(ret, gt_backend.mean, include_derived=True)

        _, grads_from_gt = gt_backend.execute_with_gradients(
            _gt_grad_fn,
            [args, kwargs, 1],
            xs_grad_idxs=xs_grad_idxs,
            ret_grad_idxs=ret_grad_idxs,
        )
        grads_np_from_gt_flat = flatten_and_to_np(
            backend=backend_to_test, ret=grads_from_gt
        )
>>>>>>> 980d334b

    assert len(grads_np_flat) == len(
        grads_np_from_gt_flat
    ), "result length mismatch: {} ({}) != {} ({})".format(
        grads_np_flat,
        len(grads_np_flat),
        grads_np_from_gt_flat,
        len(grads_np_from_gt_flat),
    )

    for grad_np_flat, grad_np_from_gt_flat in zip(grads_np_flat, grads_np_from_gt_flat):
        value_test(
            ret_np_flat=grad_np_flat,
            ret_np_from_gt_flat=grad_np_from_gt_flat,
            rtol=rtol_,
            atol=atol_,
            backend=backend_to_test,
            ground_truth_backend=ground_truth_backend,
        )


def test_method(
    *,
    init_input_dtypes: List[ivy.Dtype] = None,
    method_input_dtypes: List[ivy.Dtype] = None,
    init_all_as_kwargs_np: dict = None,
    method_all_as_kwargs_np: dict = None,
    init_flags: pf.MethodTestFlags,
    method_flags: pf.MethodTestFlags,
    class_name: str,
    method_name: str = "__call__",
    init_with_v: bool = False,
    method_with_v: bool = False,
    rtol_: float = None,
    atol_: float = 1e-06,
    test_values: Union[bool, str] = True,
    test_gradients: bool = False,
    xs_grad_idxs=None,
    ret_grad_idxs=None,
    test_compile: bool = False,
    backend_to_test: str,
    ground_truth_backend: str,
    on_device: str,
    return_flat_np_arrays: bool = False,
):
    """
    Test a class-method that consumes (or returns) arrays for the current backend by
    comparing the result with numpy.

    Parameters
    ----------
    init_input_dtypes
        data types of the input arguments to the constructor in order.
    init_as_variable_flags
        dictates whether the corresponding input argument passed to the constructor
        should be treated as an ivy.Array.
    init_num_positional_args
        number of input arguments that must be passed as positional arguments to the
        constructor.
    init_native_array_flags
        dictates whether the corresponding input argument passed to the constructor
        should be treated as a native array.
    init_all_as_kwargs_np:
        input arguments to the constructor as keyword arguments.
    method_input_dtypes
        data types of the input arguments to the method in order.
    method_as_variable_flags
        dictates whether the corresponding input argument passed to the method should
        be treated as an ivy.Array.
    method_num_positional_args
        number of input arguments that must be passed as positional arguments to the
        method.
    method_native_array_flags
        dictates whether the corresponding input argument passed to the method should
        be treated as a native array.
    method_container_flags
        dictates whether the corresponding input argument passed to the method should
        be treated as an ivy Container.
    method_all_as_kwargs_np:
        input arguments to the method as keyword arguments.
    class_name
        name of the class to test.
    method_name
        name of tthe method to test.
    init_with_v
        if the class being tested is an ivy.Module, then setting this flag as True will
        call the constructor with the variables v passed explicitly.
    method_with_v
        if the class being tested is an ivy.Module, then setting this flag as True will
        call the method with the variables v passed explicitly.
    rtol_
        relative tolerance value.
    atol_
        absolute tolerance value.
    test_values
        can be a bool or a string to indicate whether correctness of values should be
        tested. If the value is `with_v`, shapes are tested but not values.
    test_gradients
        if True, test for the correctness of gradients.
    xs_grad_idxs
        Indices of the input arrays to compute gradients with respect to. If None,
        gradients are returned with respect to all input arrays. (Default value = None)
    ret_grad_idxs
        Indices of the returned arrays for which to return computed gradients. If None,
        gradients are returned for all returned arrays. (Default value = None)
    test_compile
        If True, test for the correctness of compilation.
    ground_truth_backend
        Ground Truth Backend to compare the result-values.
    device_
        The device on which to create arrays.
    return_flat_np_arrays
        If test_values is False, this flag dictates whether the original returns are
        returned, or whether the flattened numpy arrays are returned.

    Returns
    -------
    ret
        optional, return value from the function
    ret_gt
        optional, return value from the Ground Truth function
    """
    init_input_dtypes = ivy.default(init_input_dtypes, [])

    # Constructor arguments #
    init_all_as_kwargs_np = ivy.default(init_all_as_kwargs_np, dict())
    # split the arguments into their positional and keyword components
    args_np_constructor, kwargs_np_constructor = kwargs_to_args_n_kwargs(
        num_positional_args=init_flags.num_positional_args,
        kwargs=init_all_as_kwargs_np,
    )

    # extract all arrays from the arguments and keyword arguments
    con_arg_np_vals, con_args_idxs, con_c_arg_vals = _get_nested_np_arrays(
        args_np_constructor
    )
    con_kwarg_np_vals, con_kwargs_idxs, con_c_kwarg_vals = _get_nested_np_arrays(
        kwargs_np_constructor
    )

    # make all lists equal in length
    num_arrays_constructor = con_c_arg_vals + con_c_kwarg_vals
    if len(init_input_dtypes) < num_arrays_constructor:
        init_input_dtypes = [
            init_input_dtypes[0] for _ in range(num_arrays_constructor)
        ]
    if len(init_flags.as_variable) < num_arrays_constructor:
        init_flags.as_variable = [
            init_flags.as_variable[0] for _ in range(num_arrays_constructor)
        ]
    if len(init_flags.native_arrays) < num_arrays_constructor:
        init_flags.native_arrays = [
            init_flags.native_arrays[0] for _ in range(num_arrays_constructor)
        ]

    # update variable flags to be compatible with float dtype
    with update_backend(backend_to_test) as ivy_backend:
        init_flags.as_variable = [
            v if ivy_backend.is_float_dtype(d) else False
            for v, d in zip(init_flags.as_variable, init_input_dtypes)
        ]

    # Save original constructor data for inplace operations
    constructor_data = OrderedDict(
        args_np=args_np_constructor,
        arg_np_vals=con_arg_np_vals,
        args_idxs=con_args_idxs,
        kwargs_np=kwargs_np_constructor,
        kwarg_np_vals=con_kwarg_np_vals,
        kwargs_idxs=con_kwargs_idxs,
        input_dtypes=init_input_dtypes,
        test_flags=init_flags,
        on_device=on_device,
    )
    org_con_data = copy.deepcopy(constructor_data)

    # Create Args
    args_constructor, kwargs_constructor = create_args_kwargs(
        backend=backend_to_test, **constructor_data
    )
    # end constructor #

    # method arguments #
    method_input_dtypes = ivy.default(method_input_dtypes, [])
    args_np_method, kwargs_np_method = kwargs_to_args_n_kwargs(
        num_positional_args=method_flags.num_positional_args,
        kwargs=method_all_as_kwargs_np,
    )

    # extract all arrays from the arguments and keyword arguments
    met_arg_np_vals, met_args_idxs, met_c_arg_vals = _get_nested_np_arrays(
        args_np_method
    )
    met_kwarg_np_vals, met_kwargs_idxs, met_c_kwarg_vals = _get_nested_np_arrays(
        kwargs_np_method
    )

    # make all lists equal in length
    num_arrays_method = met_c_arg_vals + met_c_kwarg_vals
    if len(method_input_dtypes) < num_arrays_method:
        method_input_dtypes = [method_input_dtypes[0] for _ in range(num_arrays_method)]
    if len(method_flags.as_variable) < num_arrays_method:
        method_flags.as_variable = [
            method_flags.as_variable[0] for _ in range(num_arrays_method)
        ]
    if len(method_flags.native_arrays) < num_arrays_method:
        method_flags.native_arrays = [
            method_flags.native_arrays[0] for _ in range(num_arrays_method)
        ]
    if len(method_flags.container) < num_arrays_method:
        method_flags.container = [
            method_flags.container[0] for _ in range(num_arrays_method)
        ]

    with update_backend(backend_to_test) as ivy_backend:
        method_flags.as_variable = [
            v if ivy_backend.is_float_dtype(d) else False
            for v, d in zip(method_flags.as_variable, method_input_dtypes)
        ]

    # Create Args
    args_method, kwargs_method = create_args_kwargs(
        backend=backend_to_test,
        args_np=args_np_method,
        arg_np_vals=met_arg_np_vals,
        args_idxs=met_args_idxs,
        kwargs_np=kwargs_np_method,
        kwarg_np_vals=met_kwarg_np_vals,
        kwargs_idxs=met_kwargs_idxs,
        input_dtypes=method_input_dtypes,
        test_flags=method_flags,
        on_device=on_device,
    )
    # End Method #

    # Run testing
<<<<<<< HEAD
    ins = ivy.__dict__[class_name](*args_constructor, **kwargs_constructor)
    # ToDo : remove this when the handle_method can properly compute unsupported dtypes
    if any(
        dtype
        in ivy.function_unsupported_devices_and_dtypes(
            ins.__getattribute__(method_name), device=on_device
        )
        for dtype in method_input_dtypes
    ):
        return
    v_np = None
    if isinstance(ins, ivy.Module):
        if init_with_v:
            v = ivy.Container(
                ins._create_variables(device=on_device, dtype=method_input_dtypes[0])
=======
    with update_backend(backend_to_test) as ivy_backend:
        ins = ivy_backend.__dict__[class_name](*args_constructor, **kwargs_constructor)
        # TODO remove when the handle_method can properly compute unsupported dtypes
        if any(
            dtype
            in ivy_backend.function_unsupported_dtypes(
                ins.__getattribute__(method_name)
>>>>>>> 980d334b
            )
            for dtype in method_input_dtypes
        ):
            return
        v_np = None
        if isinstance(ins, ivy_backend.Module):
            if init_with_v:
                v = ivy_backend.Container(
                    ins._create_variables(
                        device=on_device, dtype=method_input_dtypes[0]
                    )
                )
                ins = ivy_backend.__dict__[class_name](
                    *args_constructor, **kwargs_constructor, v=v
                )
            v = ins.__getattribute__("v")
            v_np = v.cont_map(
                lambda x, kc: ivy_backend.to_numpy(x) if ivy_backend.is_array(x) else x
            )
            if method_with_v:
                kwargs_method = dict(**kwargs_method, v=v)
        ret, ret_np_flat = get_ret_and_flattened_np_array(
            backend_to_test,
            ins.__getattribute__(method_name),
            *args_method,
            test_compile=test_compile,
            **kwargs_method,
        )
        if isinstance(ret, ivy_backend.Array):
            ret_device = ivy_backend.dev(ret)
        else:
            ret_device = None

    # Compute the return with a Ground Truth backend

<<<<<<< HEAD
    ivy.set_backend(ground_truth_backend)
    ivy.set_default_device(on_device)
    args_gt_constructor, kwargs_gt_constructor = create_args_kwargs(**org_con_data)
    args_gt_method, kwargs_gt_method = create_args_kwargs(
        args_np=args_np_method,
        arg_np_vals=met_arg_np_vals,
        args_idxs=met_args_idxs,
        kwargs_np=kwargs_np_method,
        kwarg_np_vals=met_kwarg_np_vals,
        kwargs_idxs=met_kwargs_idxs,
        input_dtypes=method_input_dtypes,
        test_flags=method_flags,
        on_device=on_device,
    )
    ins_gt = ivy.__dict__[class_name](*args_gt_constructor, **kwargs_gt_constructor)
    # TODO this when the handle_method can properly compute unsupported dtypes
    if any(
        dtype
        in ivy.function_unsupported_devices_and_dtypes(
            ins_gt.__getattribute__(method_name), device=on_device
        )
        for dtype in method_input_dtypes
    ):
        return
    if isinstance(ins_gt, ivy.Module):
        v_gt = v_np.cont_map(
            lambda x, kc: ivy.asarray(x) if isinstance(x, np.ndarray) else x
=======
    with update_backend(ground_truth_backend) as gt_backend:
        gt_backend.set_default_device(on_device)
        args_gt_constructor, kwargs_gt_constructor = create_args_kwargs(
            backend=ground_truth_backend, **org_con_data
>>>>>>> 980d334b
        )
        args_gt_method, kwargs_gt_method = create_args_kwargs(
            backend=ground_truth_backend,
            args_np=args_np_method,
            arg_np_vals=met_arg_np_vals,
            args_idxs=met_args_idxs,
            kwargs_np=kwargs_np_method,
            kwarg_np_vals=met_kwarg_np_vals,
            kwargs_idxs=met_kwargs_idxs,
            input_dtypes=method_input_dtypes,
            test_flags=method_flags,
            on_device=on_device,
        )
        ins_gt = gt_backend.__dict__[class_name](
            *args_gt_constructor, **kwargs_gt_constructor
        )
        # TODO this when the handle_method can properly compute unsupported dtypes
        if any(
            dtype
            in gt_backend.function_unsupported_dtypes(
                ins_gt.__getattribute__(method_name)
            )
            for dtype in method_input_dtypes
        ):
            return
        if isinstance(ins_gt, gt_backend.Module):
            v_gt = v_np.cont_map(
                lambda x, kc: gt_backend.asarray(x) if isinstance(x, np.ndarray) else x
            )
            kwargs_gt_method = dict(**kwargs_gt_method, v=v_gt)
        ret_from_gt, ret_np_from_gt_flat = get_ret_and_flattened_np_array(
            ground_truth_backend,
            ins_gt.__getattribute__(method_name),
            *args_gt_method,
            test_compile=test_compile,
            **kwargs_gt_method,
        )

        # TODO optimize or cache
        # Exhuastive replication for all examples
        fw_list = gradient_unsupported_dtypes(fn=ins.__getattribute__(method_name))
        fw_list2 = gradient_unsupported_dtypes(fn=ins_gt.__getattribute__(method_name))
        for k, v in fw_list2.items():
            if k not in fw_list:
                fw_list[k] = []
            fw_list[k].extend(v)

        if isinstance(ret_from_gt, gt_backend.Array):
            ret_from_gt_device = gt_backend.dev(ret_from_gt)
        else:
            ret_from_gt_device = None

        # gradient test
        if (
            test_gradients
            and not backend_to_test == "numpy"
            and "bool" not in method_input_dtypes
            and not any(gt_backend.is_complex_dtype(d) for d in method_input_dtypes)
        ):
            if backend_to_test in fw_list:
                if gt_backend.nested_argwhere(
                    method_all_as_kwargs_np,
                    lambda x: (
                        x.dtype in fw_list[backend_to_test]
                        if isinstance(x, np.ndarray)
                        else None
                    ),
                ):
                    pass
                else:
                    gradient_test(
                        fn=[
                            ins.__getattribute__(method_name),
                            ins_gt.__getattribute__(method_name),
                        ],
                        all_as_kwargs_np=method_all_as_kwargs_np,
                        args_np=args_np_method,
                        kwargs_np=kwargs_np_method,
                        input_dtypes=method_input_dtypes,
                        test_flags=method_flags,
                        test_compile=test_compile,
                        rtol_=rtol_,
                        atol_=atol_,
                        xs_grad_idxs=xs_grad_idxs,
                        ret_grad_idxs=ret_grad_idxs,
                        backend_to_test=backend_to_test,
                        ground_truth_backend=ground_truth_backend,
                        on_device=on_device,
                    )

            else:
                gradient_test(
                    fn=[
                        ins.__getattribute__(method_name),
                        ins_gt.__getattribute__(method_name),
                    ],
                    all_as_kwargs_np=method_all_as_kwargs_np,
                    args_np=args_np_method,
                    kwargs_np=kwargs_np_method,
                    input_dtypes=method_input_dtypes,
                    test_flags=method_flags,
                    test_compile=test_compile,
                    rtol_=rtol_,
                    atol_=atol_,
                    xs_grad_idxs=xs_grad_idxs,
                    ret_grad_idxs=ret_grad_idxs,
                    backend_to_test=backend_to_test,
                    ground_truth_backend=ground_truth_backend,
                    on_device=on_device,
                )

    assert ret_device == ret_from_gt_device, (
        f"ground truth backend ({ground_truth_backend}) returned array on"
        f" device {ret_from_gt_device} but target backend ({backend_to_test})"
        f" returned array on device {ret_device}"
    )
    if ret_device is not None:
        assert ret_device == on_device, (
            f"device is set to {on_device}, but ground truth produced array on"
            f" {ret_device}"
        )

    # assuming value test will be handled manually in the test function
    if not test_values:
        if return_flat_np_arrays:
            return ret_np_flat, ret_np_from_gt_flat
        return ret, ret_from_gt
    # value test

    if isinstance(rtol_, dict):
        rtol_ = _get_framework_rtol(rtol_, backend_to_test)
    if isinstance(atol_, dict):
        atol_ = _get_framework_atol(atol_, backend_to_test)

    value_test(
        backend=backend_to_test,
        ground_truth_backend=ground_truth_backend,
        ret_np_flat=ret_np_flat,
        ret_np_from_gt_flat=ret_np_from_gt_flat,
        rtol=rtol_,
        atol=atol_,
    )


def test_frontend_method(
    *,
    init_input_dtypes: Union[ivy.Dtype, List[ivy.Dtype]] = None,
    method_input_dtypes: Union[ivy.Dtype, List[ivy.Dtype]],
    init_flags,
    method_flags,
    init_all_as_kwargs_np: dict = None,
    method_all_as_kwargs_np: dict,
    frontend: str,
    frontend_method_data: FrontendMethodData,
    backend_to_test: str,
    on_device,
    rtol_: float = None,
    atol_: float = 1e-06,
    test_values: Union[bool, str] = True,
):
    """
    Test a class-method that consumes (or returns) arrays for the current backend by
    comparing the result with numpy.

    Parameters
    ----------
    init_input_dtypes
        data types of the input arguments to the constructor in order.
    init_as_variable_flags
        dictates whether the corresponding input argument passed to the constructor
        should be treated as an ivy.Variable.
    init_num_positional_args
        number of input arguments that must be passed as positional arguments to the
        constructor.
    init_native_array_flags
        dictates whether the corresponding input argument passed to the constructor
        should be treated as a native array.
    init_all_as_kwargs_np:
        input arguments to the constructor as keyword arguments.
    method_input_dtypes
        data types of the input arguments to the method in order.
    method_all_as_kwargs_np:
        input arguments to the method as keyword arguments.
    frontend
        current frontend (framework).
    rtol_
        relative tolerance value.
    atol_
        absolute tolerance value.
    test_values
        can be a bool or a string to indicate whether correctness of values should be
        tested. If the value is `with_v`, shapes are tested but not values.

    Returns
    -------
    ret
        optional, return value from the function
    ret_gt
        optional, return value from the Ground Truth function
    """
    # Constructor arguments #
    args_np_constructor, kwargs_np_constructor = kwargs_to_args_n_kwargs(
        num_positional_args=init_flags.num_positional_args,
        kwargs=init_all_as_kwargs_np,
    )

    # extract all arrays from the arguments and keyword arguments
    con_arg_np_vals, con_args_idxs, con_c_arg_vals = _get_nested_np_arrays(
        args_np_constructor
    )
    con_kwarg_np_vals, con_kwargs_idxs, con_c_kwarg_vals = _get_nested_np_arrays(
        kwargs_np_constructor
    )

    # make all lists equal in length
    num_arrays_constructor = con_c_arg_vals + con_c_kwarg_vals
    if len(init_input_dtypes) < num_arrays_constructor:
        init_input_dtypes = [
            init_input_dtypes[0] for _ in range(num_arrays_constructor)
        ]
    if len(init_flags.as_variable) < num_arrays_constructor:
        init_flags.as_variable = [
            init_flags.as_variable[0] for _ in range(num_arrays_constructor)
        ]
    if len(init_flags.native_arrays) < num_arrays_constructor:
        init_flags.native_arrays = [
            init_flags.native_arrays[0] for _ in range(num_arrays_constructor)
        ]

    # update variable flags to be compatible with float dtype
    with update_backend(backend_to_test) as ivy_backend:
        init_flags.as_variable = [
            v if ivy_backend.is_float_dtype(d) else False
            for v, d in zip(init_flags.as_variable, init_input_dtypes)
        ]

    # Create Args
    args_constructor, kwargs_constructor = create_args_kwargs(
        backend=backend_to_test,
        args_np=args_np_constructor,
        arg_np_vals=con_arg_np_vals,
        args_idxs=con_args_idxs,
        kwargs_np=kwargs_np_constructor,
        kwarg_np_vals=con_kwarg_np_vals,
        kwargs_idxs=con_kwargs_idxs,
        input_dtypes=init_input_dtypes,
        test_flags=init_flags,
        on_device=on_device,
    )
    # End constructor #

    # Method arguments #
    args_np_method, kwargs_np_method = kwargs_to_args_n_kwargs(
        num_positional_args=method_flags.num_positional_args,
        kwargs=method_all_as_kwargs_np,
    )

    # extract all arrays from the arguments and keyword arguments
    met_arg_np_vals, met_args_idxs, met_c_arg_vals = _get_nested_np_arrays(
        args_np_method
    )
    met_kwarg_np_vals, met_kwargs_idxs, met_c_kwarg_vals = _get_nested_np_arrays(
        kwargs_np_method
    )

    # make all lists equal in length
    num_arrays_method = met_c_arg_vals + met_c_kwarg_vals
    if len(method_input_dtypes) < num_arrays_method:
        method_input_dtypes = [method_input_dtypes[0] for _ in range(num_arrays_method)]
    if len(method_flags.as_variable) < num_arrays_method:
        method_flags.as_variable = [
            method_flags.as_variable[0] for _ in range(num_arrays_method)
        ]
    if len(method_flags.native_arrays) < num_arrays_method:
        method_flags.native_arrays = [
            method_flags.native_arrays[0] for _ in range(num_arrays_method)
        ]

    with update_backend(backend_to_test) as ivy_backend:
        if frontend == "jax":
            importlib.import_module("ivy.functional.frontends.jax").config.update(
                "jax_enable_x64", True
            )

        method_flags.as_variable = [
            v if ivy_backend.is_float_dtype(d) else False
            for v, d in zip(method_flags.as_variable, method_input_dtypes)
        ]

        # Create Args
        args_method, kwargs_method = create_args_kwargs(
            backend=backend_to_test,
            args_np=args_np_method,
            arg_np_vals=met_arg_np_vals,
            args_idxs=met_args_idxs,
            kwargs_np=kwargs_np_method,
            kwarg_np_vals=met_kwarg_np_vals,
            kwargs_idxs=met_kwargs_idxs,
            input_dtypes=method_input_dtypes,
            test_flags=method_flags,
            on_device=on_device,
        )
        # End Method #

        args_constructor_ivy, kwargs_constructor_ivy = ivy_backend.args_to_ivy(
            *args_constructor, **kwargs_constructor
        )
        args_method_ivy, kwargs_method_ivy = ivy_backend.args_to_ivy(
            *args_method, **kwargs_method
        )
        args_constructor_np = ivy_backend.nested_map(
            args_constructor_ivy,
            lambda x: (
                ivy_backend.to_numpy(x._data) if isinstance(x, ivy_backend.Array) else x
            ),
            shallow=False,
        )
        kwargs_constructor_np = ivy_backend.nested_map(
            kwargs_constructor_ivy,
            lambda x: (
                ivy_backend.to_numpy(x._data) if isinstance(x, ivy_backend.Array) else x
            ),
            shallow=False,
        )
        args_method_np = ivy_backend.nested_map(
            args_method_ivy,
            lambda x: (
                ivy_backend.to_numpy(x._data) if isinstance(x, ivy_backend.Array) else x
            ),
            shallow=False,
        )
        kwargs_method_np = ivy_backend.nested_map(
            kwargs_method_ivy,
            lambda x: (
                ivy_backend.to_numpy(x._data) if isinstance(x, ivy_backend.Array) else x
            ),
            shallow=False,
        )

        frontend_fw_module = ivy_backend.utils.dynamic_import.import_module(
            frontend_method_data.ivy_init_module
        )
        ivy_frontend_creation_fn = getattr(
            frontend_fw_module, frontend_method_data.init_name
        )

        # Run testing
        ins = ivy_frontend_creation_fn(*args_constructor, **kwargs_constructor)
        ret, ret_np_flat = get_ret_and_flattened_np_array(
            backend_to_test,
            ins.__getattribute__(frontend_method_data.method_name),
            *args_method,
            **kwargs_method,
        )

    # Compute the return with the native frontend framework
    frontend_config = get_frontend_config(frontend)
    args_constructor_frontend = ivy.nested_map(
        args_constructor_np,
        lambda x: frontend_config.native_array(x) if isinstance(x, np.ndarray) else x,
        shallow=False,
    )
    kwargs_constructor_frontend = ivy.nested_map(
        kwargs_constructor_np,
        lambda x: frontend_config.native_array(x) if isinstance(x, np.ndarray) else x,
        shallow=False,
    )
    args_method_frontend = ivy.nested_map(
        args_method_np,
        lambda x: (
            frontend_config.native_array(x)
            if isinstance(x, np.ndarray)
            else (
                frontend_config.as_native_dtype(x)
                if isinstance(x, frontend_config.Dtype)
                else (
                    frontend_config.as_native_dev(x)
                    if isinstance(x, frontend_config.Device)
                    else x
                )
            )
        ),
        shallow=False,
    )
    kwargs_method_frontend = ivy.nested_map(
        kwargs_method_np,
        lambda x: frontend_config.native_array(x) if isinstance(x, np.ndarray) else x,
        shallow=False,
    )

    # change ivy dtypes to native dtypes
    if "dtype" in kwargs_method_frontend:
        kwargs_method_frontend["dtype"] = frontend_config.as_native_dtype(
            kwargs_method_frontend["dtype"]
        )

    # change ivy device to native devices
    if "device" in kwargs_method_frontend:
        kwargs_method_frontend["device"] = frontend_config.as_native_dev(
            kwargs_method_frontend["device"]
        )
    frontend_creation_fn = getattr(
        importlib.import_module(frontend_method_data.framework_init_module),
        frontend_method_data.init_name,
    )
    ins_gt = frontend_creation_fn(
        *args_constructor_frontend, **kwargs_constructor_frontend
    )
    frontend_ret = ins_gt.__getattribute__(frontend_method_data.method_name)(
        *args_method_frontend, **kwargs_method_frontend
    )
    if frontend == "tensorflow" and isinstance(frontend_ret, tf.TensorShape):
        frontend_ret_np_flat = [np.asarray(frontend_ret, dtype=np.int32)]
    elif frontend_config.isscalar(frontend_ret):
        frontend_ret_np_flat = [np.asarray(frontend_ret)]
    else:
        # tuplify the frontend return
        if not isinstance(frontend_ret, tuple):
            frontend_ret = (frontend_ret,)
        frontend_ret_idxs = ivy.nested_argwhere(
            frontend_ret, frontend_config.is_native_array
        )
        frontend_ret_flat = ivy.multi_index_nest(frontend_ret, frontend_ret_idxs)
        frontend_ret_np_flat = [frontend_config.to_numpy(x) for x in frontend_ret_flat]

    # assuming value test will be handled manually in the test function
    if not test_values:
        return ret, frontend_ret

    # value test
    if isinstance(rtol_, dict):
        rtol_ = _get_framework_rtol(rtol_, backend_to_test)
    if isinstance(atol_, dict):
        atol_ = _get_framework_atol(atol_, backend_to_test)

    value_test(
        ret_np_flat=ret_np_flat,
        ret_np_from_gt_flat=frontend_ret_np_flat,
        rtol=rtol_,
        atol=atol_,
        backend=backend_to_test,
        ground_truth_backend=frontend,
    )


# Helpers
DEFAULT_RTOL = None
DEFAULT_ATOL = 1e-06


def _get_framework_rtol(rtols: dict, current_fw: str):
    if current_fw in rtols.keys():
        return rtols[current_fw]
    return DEFAULT_RTOL


def _get_framework_atol(atols: dict, current_fw: str):
    if current_fw in atols.keys():
        return atols[current_fw]
    return DEFAULT_ATOL


def _get_nested_np_arrays(nest):
    """
    Search for a NumPy arrays in a nest.

    Parameters
    ----------
    nest
        nest to search in.

    Returns
    -------
         Items found, indices, and total number of arrays found
    """
    indices = ivy.nested_argwhere(nest, lambda x: isinstance(x, np.ndarray))

    ret = ivy.multi_index_nest(nest, indices)
    return ret, indices, len(ret)


def create_args_kwargs(
    *,
    backend: str,
    args_np,
    arg_np_vals,
    args_idxs,
    kwargs_np,
    kwarg_np_vals,
    kwargs_idxs,
    input_dtypes,
    test_flags: Union[pf.FunctionTestFlags, pf.MethodTestFlags],
    on_device,
):
    """
    Create arguments and keyword-arguments for the function to test.

    Parameters
    ----------
    args_np
        A dictionary of arguments in Numpy.
    kwargs_np
        A dictionary of keyword-arguments in Numpy.
    input_dtypes
        data-types of the input arguments and keyword-arguments.

    Returns
    -------
    Backend specific arguments, keyword-arguments
    """
    # create args
    with update_backend(backend) as ivy_backend:
        args = ivy_backend.copy_nest(args_np, to_mutable=False)
        ivy_backend.set_nest_at_indices(
            args,
            args_idxs,
            test_flags.apply_flags(
                arg_np_vals,
                input_dtypes,
                0,
                backend=backend,
                on_device=on_device,
            ),
        )

        # create kwargs
        kwargs = ivy_backend.copy_nest(kwargs_np, to_mutable=False)
        ivy_backend.set_nest_at_indices(
            kwargs,
            kwargs_idxs,
            test_flags.apply_flags(
                kwarg_np_vals,
                input_dtypes,
                len(arg_np_vals),
                backend=backend,
                on_device=on_device,
            ),
        )
    return args, kwargs


def convtrue(argument):
    """Convert NativeClass in argument to true framework counter part."""
    if isinstance(argument, NativeClass):
        return argument._native_class
    return argument


def wrap_frontend_function_args(argument):
    """Wrap frontend function arguments to return native arrays."""
    # TODO pass as an argument and do not rely on global state
    with update_backend(t_globals.CURRENT_FRONTEND_STR) as ivy_frontend:
        if ivy_frontend.nested_any(
            argument,
            lambda x: hasattr(x, "__module__")
            and x.__module__.startswith("ivy.functional.frontends"),
        ):
            return ivy_frontend.output_to_native_arrays(
                ivy_frontend.frontend_outputs_to_ivy_arrays(argument)
            )
    if ivy_frontend.nested_any(argument, lambda x: isinstance(x, ivy_frontend.Shape)):
        return argument.shape
    return argument


def kwargs_to_args_n_kwargs(*, num_positional_args, kwargs):
    """
    Split the kwargs into args and kwargs.

    The first num_positional_args ported to args.
    """
    args = [v for v in list(kwargs.values())[:num_positional_args]]
    kwargs = {k: kwargs[k] for k in list(kwargs.keys())[num_positional_args:]}
    return args, kwargs


def flatten(*, backend: str, ret):
    """Return a flattened numpy version of the arrays in ret."""
    if not isinstance(ret, tuple):
        ret = (ret,)

    with update_backend(backend) as ivy_backend:
        ret_idxs = ivy_backend.nested_argwhere(ret, ivy_backend.is_ivy_array)

        # no ivy array in the returned values, which means it returned scalar
        if len(ret_idxs) == 0:
            ret_idxs = ivy_backend.nested_argwhere(ret, ivy_backend.isscalar)
            ret_flat = ivy_backend.multi_index_nest(ret, ret_idxs)
            ret_flat = [
                ivy_backend.asarray(
                    x, dtype=ivy_backend.Dtype(str(np.asarray(x).dtype))
                )
                for x in ret_flat
            ]
        else:
            ret_flat = ivy_backend.multi_index_nest(ret, ret_idxs)
    return ret_flat


def flatten_frontend(*, ret, backend: str, frontend_array_fn=None):
    """Return a flattened numpy version of the frontend arrays in ret."""
    if not isinstance(ret, tuple):
        ret = (ret,)

    with update_backend(backend) as ivy_backend:
        ret_idxs = ivy_backend.nested_argwhere(ret, _is_frontend_array)

        # handle scalars
        if len(ret_idxs) == 0:
            ret_idxs = ivy_backend.nested_argwhere(ret, ivy_backend.isscalar)
            ret_flat = ivy_backend.multi_index_nest(ret, ret_idxs)
            ret_flat = [
                frontend_array_fn(x, dtype=ivy_backend.Dtype(str(np.asarray(x).dtype)))
                for x in ret_flat
            ]

        else:
            ret_flat = ivy_backend.multi_index_nest(ret, ret_idxs)
    return ret_flat


def flatten_and_to_np(*, backend: str, ret):
    # flatten the return
    ret_flat = flatten(backend=backend, ret=ret)
    with update_backend(backend) as ivy_backend:
        return [ivy_backend.to_numpy(x) for x in ret_flat]


def flatten_frontend_to_np(*, backend: str, ret, frontend_array_fn=None):
    # flatten the return

    ret_flat = flatten_frontend(
        ret=ret, backend=backend, frontend_array_fn=frontend_array_fn
    )

    with update_backend(backend) as ivy_backend:
        return [ivy_backend.to_numpy(x.ivy_array) for x in ret_flat]


def get_ret_and_flattened_np_array(
    backend_to_test: str, fn, *args, test_compile: bool = False, **kwargs
):
    """
    Run func with args and kwargs.

    Return the result along with its flattened version.
    """
    fn = compiled_if_required(
        backend_to_test, fn, test_compile=test_compile, args=args, kwargs=kwargs
    )
    with update_backend(backend_to_test) as ivy_backend:
        ret = fn(*args, **kwargs)

        def map_fn(x):
            if _is_frontend_array(x):
                return x.ivy_array
            elif ivy_backend.is_native_array(x) or isinstance(x, np.ndarray):
                return ivy_backend.to_ivy(x)
            return x

        ret = ivy_backend.nested_map(ret, map_fn, include_derived={tuple: True})
        return ret, flatten_and_to_np(backend=backend_to_test, ret=ret)


def get_frontend_ret(
    backend,
    frontend_fn,
    *args,
    as_ivy_arrays=True,
    **kwargs,
):
    with update_backend(backend) as ivy_backend:
        ret = frontend_fn(*args, **kwargs)
        if as_ivy_arrays:
            ret = ivy_backend.nested_map(
                ret, _frontend_array_to_ivy, include_derived={tuple: True}
            )
    return ret


def args_to_container(array_args):
    array_args_container = ivy.Container({str(k): v for k, v in enumerate(array_args)})
    return array_args_container


def as_lists(*args):
    """Change the elements in args to be of type list."""
    return (a if isinstance(a, list) else [a] for a in args)


def gradient_incompatible_function(*, fn):
    return (
        not ivy.supports_gradients
        and hasattr(fn, "computes_gradients")
        and fn.computes_gradients
    )


def gradient_unsupported_dtypes(*, fn):
    visited = set()
    to_visit = [fn]
    out, res = {}, {}
    while to_visit:
        fn = to_visit.pop()
        if fn in visited:
            continue
        visited.add(fn)
        unsupported_grads = (
            fn.unsupported_gradients if hasattr(fn, "unsupported_gradients") else {}
        )
        for k, v in unsupported_grads.items():
            if k not in out:
                out[k] = []
            out[k].extend(v)
        # skip if it's not a function
        if not (inspect.isfunction(fn) or inspect.ismethod(fn)):
            continue
        fl = _get_function_list(fn)
        res = _get_functions_from_string(fl, __import__(fn.__module__))
        to_visit.extend(res)
    return out


def _is_frontend_array(x):
    return hasattr(x, "ivy_array")


def _frontend_array_to_ivy(x):
    if _is_frontend_array(x):
        return x.ivy_array
    else:
        return x


def args_to_frontend(
    backend: str, *args, frontend_array_fn=None, include_derived=None, **kwargs
):
    with update_backend(backend) as ivy_backend:
        frontend_args = ivy_backend.nested_map(
            args,
            arrays_to_frontend(backend=backend, frontend_array_fn=frontend_array_fn),
            include_derived,
            shallow=False,
        )
        frontend_kwargs = ivy_backend.nested_map(
            kwargs,
            arrays_to_frontend(backend=backend, frontend_array_fn=frontend_array_fn),
            include_derived,
            shallow=False,
        )
        return frontend_args, frontend_kwargs


def arrays_to_frontend(backend: str, frontend_array_fn=None):
    with update_backend(backend) as ivy_backend:

        def _new_fn(x, *args, **kwargs):
            if _is_frontend_array(x):
                return x
            elif ivy_backend.is_array(x):
                if tuple(x.shape) == ():
                    try:
                        ret = frontend_array_fn(
                            x, dtype=ivy_backend.Dtype(str(x.dtype))
                        )
                    except ivy_backend.utils.exceptions.IvyException:
                        ret = frontend_array_fn(x, dtype=ivy_backend.array(x).dtype)
                else:
                    ret = frontend_array_fn(x)
                return ret
            return x

    return _new_fn<|MERGE_RESOLUTION|>--- conflicted
+++ resolved
@@ -881,37 +881,6 @@
         on_device=on_device,
     )
 
-<<<<<<< HEAD
-    ivy.set_backend(ground_truth_backend)
-    ivy.set_default_device(on_device)
-    test_unsupported = check_unsupported_dtype(
-        fn=ivy.__dict__[fn] if isinstance(fn, str) else fn[1],
-        input_dtypes=input_dtypes,
-        all_as_kwargs_np=all_as_kwargs_np,
-        device=on_device,
-    )
-    if test_unsupported:
-        return
-    args, kwargs = create_args_kwargs(
-        args_np=args_np,
-        arg_np_vals=arg_np_vals,
-        args_idxs=args_idxs,
-        kwargs_np=kwargs_np,
-        kwarg_np_vals=kwarg_np_vals,
-        kwargs_idxs=kwargs_idxs,
-        input_dtypes=input_dtypes,
-        test_flags=test_flags,
-        on_device=on_device,
-    )
-    _, grads_from_gt = ivy.execute_with_gradients(
-        grad_fn,
-        [args, kwargs, 1],
-        xs_grad_idxs=xs_grad_idxs,
-        ret_grad_idxs=ret_grad_idxs,
-    )
-    grads_np_from_gt_flat = flatten_and_to_np(ret=grads_from_gt)
-    ivy.previous_backend()
-=======
     with update_backend(backend_to_test) as ivy_backend:
 
         def _grad_fn(all_args):
@@ -978,7 +947,6 @@
         grads_np_from_gt_flat = flatten_and_to_np(
             backend=backend_to_test, ret=grads_from_gt
         )
->>>>>>> 980d334b
 
     assert len(grads_np_flat) == len(
         grads_np_from_gt_flat
@@ -1215,23 +1183,6 @@
     # End Method #
 
     # Run testing
-<<<<<<< HEAD
-    ins = ivy.__dict__[class_name](*args_constructor, **kwargs_constructor)
-    # ToDo : remove this when the handle_method can properly compute unsupported dtypes
-    if any(
-        dtype
-        in ivy.function_unsupported_devices_and_dtypes(
-            ins.__getattribute__(method_name), device=on_device
-        )
-        for dtype in method_input_dtypes
-    ):
-        return
-    v_np = None
-    if isinstance(ins, ivy.Module):
-        if init_with_v:
-            v = ivy.Container(
-                ins._create_variables(device=on_device, dtype=method_input_dtypes[0])
-=======
     with update_backend(backend_to_test) as ivy_backend:
         ins = ivy_backend.__dict__[class_name](*args_constructor, **kwargs_constructor)
         # TODO remove when the handle_method can properly compute unsupported dtypes
@@ -1239,7 +1190,6 @@
             dtype
             in ivy_backend.function_unsupported_dtypes(
                 ins.__getattribute__(method_name)
->>>>>>> 980d334b
             )
             for dtype in method_input_dtypes
         ):
@@ -1275,40 +1225,10 @@
 
     # Compute the return with a Ground Truth backend
 
-<<<<<<< HEAD
-    ivy.set_backend(ground_truth_backend)
-    ivy.set_default_device(on_device)
-    args_gt_constructor, kwargs_gt_constructor = create_args_kwargs(**org_con_data)
-    args_gt_method, kwargs_gt_method = create_args_kwargs(
-        args_np=args_np_method,
-        arg_np_vals=met_arg_np_vals,
-        args_idxs=met_args_idxs,
-        kwargs_np=kwargs_np_method,
-        kwarg_np_vals=met_kwarg_np_vals,
-        kwargs_idxs=met_kwargs_idxs,
-        input_dtypes=method_input_dtypes,
-        test_flags=method_flags,
-        on_device=on_device,
-    )
-    ins_gt = ivy.__dict__[class_name](*args_gt_constructor, **kwargs_gt_constructor)
-    # TODO this when the handle_method can properly compute unsupported dtypes
-    if any(
-        dtype
-        in ivy.function_unsupported_devices_and_dtypes(
-            ins_gt.__getattribute__(method_name), device=on_device
-        )
-        for dtype in method_input_dtypes
-    ):
-        return
-    if isinstance(ins_gt, ivy.Module):
-        v_gt = v_np.cont_map(
-            lambda x, kc: ivy.asarray(x) if isinstance(x, np.ndarray) else x
-=======
     with update_backend(ground_truth_backend) as gt_backend:
         gt_backend.set_default_device(on_device)
         args_gt_constructor, kwargs_gt_constructor = create_args_kwargs(
             backend=ground_truth_backend, **org_con_data
->>>>>>> 980d334b
         )
         args_gt_method, kwargs_gt_method = create_args_kwargs(
             backend=ground_truth_backend,
