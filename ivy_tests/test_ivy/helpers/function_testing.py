# global
import copy
from typing import Union, List
import numpy as np
import types
import importlib
import inspect
from collections import OrderedDict

from ivy.utils.exceptions import IvyException


try:
    import tensorflow as tf
except ImportError:
    tf = types.SimpleNamespace()
    tf.TensorShape = None

# local
from .pipeline_helper import update_backend
import ivy
from ivy_tests.test_ivy.helpers.test_parameter_flags import FunctionTestFlags
import ivy_tests.test_ivy.helpers.test_parameter_flags as pf
import ivy_tests.test_ivy.helpers.globals as t_globals
from ivy.functional.ivy.data_type import _get_function_list, _get_functions_from_string
from ivy_tests.test_ivy.test_frontends import NativeClass
from ivy_tests.test_ivy.helpers.structs import FrontendMethodData
from .assertions import (
    value_test,
    check_unsupported_dtype,
)


# Temporary (.so) configuration
def compiled_if_required(backend: str, fn, test_compile=False, args=None, kwargs=None):
    with update_backend(backend) as ivy_backend:
        if test_compile:
            fn = ivy_backend.compile(fn, args=args, kwargs=kwargs)
        return fn


def empty_func(*args, **kwargs):
    return None


try:
    from ivy.functional.backends.jax.general import (
        is_native_array as is_jax_native_array,
    )
except ImportError:
    is_jax_native_array = empty_func

try:
    from ivy.functional.backends.numpy.general import (
        is_native_array as is_numpy_native_array,
    )
except ImportError:
    is_numpy_native_array = empty_func

try:
    from ivy.functional.backends.tensorflow.general import (
        is_native_array as is_tensorflow_native_array,
    )
except ImportError:
    is_tensorflow_native_array = empty_func

try:
    from ivy.functional.backends.torch.general import (
        is_native_array as is_torch_native_array,
    )
except ImportError:
    is_torch_native_array = empty_func


# Ivy Function testing ##########################

# Test Function Helpers ###############


def _find_instance_in_args(backend: str, args, array_indices, mask):
    """
    Find the first element in the arguments that is considered to be an instance of
    Array or Container class.

    Parameters
    ----------
    args
        Arguments to iterate over
    array_indices
        Indices of arrays that exists in the args
    mask
        Boolean mask for whether the corrseponding element in (args) has a
        generated test_flags.native_array as False or test_flags.container as
        true

    Returns
    -------
        First found instance in the arguments and the updates arguments not
        including the instance
    """
    i = 0
    for i, a in enumerate(mask):
        if a:
            break
    instance_idx = array_indices[i]
    with update_backend(backend) as ivy_backend:
        instance = ivy_backend.index_nest(args, instance_idx)
        new_args = ivy_backend.copy_nest(args, to_mutable=False)
        ivy_backend.prune_nest_at_index(new_args, instance_idx)
    return instance, new_args


def test_function(
    *,
    input_dtypes: Union[ivy.Dtype, List[ivy.Dtype]],
    test_flags: FunctionTestFlags,
    fn_name: str,
    rtol_: float = None,
    atol_: float = 1e-06,
    test_values: bool = True,
    xs_grad_idxs=None,
    ret_grad_idxs=None,
    backend_to_test: str,
    ground_truth_backend: str,
    on_device: str,
    return_flat_np_arrays: bool = False,
    **all_as_kwargs_np,
):
    """
    Test a function that consumes (or returns) arrays for the current backend by
    comparing the result with numpy.

    Parameters
    ----------
    input_dtypes
        data types of the input arguments in order.
    test_flags
        FunctionTestFlags object that stores all testing flags, including:
        num_positional_args, with_out, instance_method, as_variable,
        native_arrays, container, gradient
    fw
        current backend (framework).
    fn_name
        name of the function to test.
    rtol_
        relative tolerance value.
    atol_
        absolute tolerance value.
    test_values
        if True, test for the correctness of the resulting values.
    xs_grad_idxs
        Indices of the input arrays to compute gradients with respect to. If None,
        gradients are returned with respect to all input arrays. (Default value = None)
    ret_grad_idxs
        Indices of the returned arrays for which to return computed gradients. If None,
        gradients are returned for all returned arrays. (Default value = None)
    ground_truth_backend
        Ground Truth Backend to compare the result-values.
    on_device
        The device on which to create arrays
    return_flat_np_arrays
        If test_values is False, this flag dictates whether the original returns are
        returned, or whether the flattened numpy arrays are returned.
    all_as_kwargs_np
        input arguments to the function as keyword arguments.

    Returns
    -------
    ret
        optional, return value from the function
    ret_gt
        optional, return value from the Ground Truth function

    Examples
    --------
    >>> input_dtypes = 'float64'
    >>> as_variable_flags = False
    >>> with_out = False
    >>> num_positional_args = 0
    >>> native_array_flags = False
    >>> container_flags = False
    >>> instance_method = False
    >>> test_flags = FunctionTestFlags(num_positional_args, with_out,
        instance_method,
        as_variable,
        native_arrays,
        container_flags,
        none)
    >>> fw = "torch"
    >>> fn_name = "abs"
    >>> x = np.array([-1])
    >>> test_function(input_dtypes, test_flags, fw, fn_name, x=x)

    >>> input_dtypes = ['float64', 'float32']
    >>> as_variable_flags = [False, True]
    >>> with_out = False
    >>> num_positional_args = 1
    >>> native_array_flags = [True, False]
    >>> container_flags = [False, False]
    >>> instance_method = False
    >>> test_flags = FunctionTestFlags(num_positional_args, with_out,
        instance_method,
        as_variable,
        native_arrays,
        container_flags,
        none)
    >>> fw = "numpy"
    >>> fn_name = "add"
    >>> x1 = np.array([1, 3, 4])
    >>> x2 = np.array([-3, 15, 24])
    >>> test_function(input_dtypes, test_flags, fw, fn_name, x1=x1, x2=x2)
    """
    # split the arguments into their positional and keyword components
    args_np, kwargs_np = kwargs_to_args_n_kwargs(
        num_positional_args=test_flags.num_positional_args, kwargs=all_as_kwargs_np
    )

    # Extract all arrays from the arguments and keyword arguments
    arg_np_arrays, arrays_args_indices, n_args_arrays = _get_nested_np_arrays(args_np)
    kwarg_np_arrays, arrays_kwargs_indices, n_kwargs_arrays = _get_nested_np_arrays(
        kwargs_np
    )

    # Make all array-specific test flags and dtypes equal in length
    total_num_arrays = n_args_arrays + n_kwargs_arrays
    if len(input_dtypes) < total_num_arrays:
        input_dtypes = [input_dtypes[0] for _ in range(total_num_arrays)]
    if len(test_flags.as_variable) < total_num_arrays:
        test_flags.as_variable = [
            test_flags.as_variable[0] for _ in range(total_num_arrays)
        ]
    if len(test_flags.native_arrays) < total_num_arrays:
        test_flags.native_arrays = [
            test_flags.native_arrays[0] for _ in range(total_num_arrays)
        ]
    if len(test_flags.container) < total_num_arrays:
        test_flags.container = [
            test_flags.container[0] for _ in range(total_num_arrays)
        ]

    with update_backend(backend_to_test) as ivy_backend:
        # Update variable flags to be compatible with float dtype and with_out args
        test_flags.as_variable = [
            v if ivy_backend.is_float_dtype(d) and not test_flags.with_out else False
            for v, d in zip(test_flags.as_variable, input_dtypes)
        ]

    # update instance_method flag to only be considered if the
    # first term is either an ivy.Array or ivy.Container
    instance_method = test_flags.instance_method and (
        not test_flags.native_arrays[0] or test_flags.container[0]
    )

    args, kwargs = create_args_kwargs(
        backend=backend_to_test,
        args_np=args_np,
        arg_np_vals=arg_np_arrays,
        args_idxs=arrays_args_indices,
        kwargs_np=kwargs_np,
        kwarg_np_vals=kwarg_np_arrays,
        kwargs_idxs=arrays_kwargs_indices,
        input_dtypes=input_dtypes,
        test_flags=test_flags,
        on_device=on_device,
    )

    with update_backend(backend_to_test) as ivy_backend:
        # If function doesn't have an out argument but an out argument is given
        # or a test with out flag is True
        if ("out" in kwargs or test_flags.with_out) and "out" not in inspect.signature(
            getattr(ivy_backend, fn_name)
        ).parameters:
            raise Exception(f"Function {fn_name} does not have an out parameter")

        # Run either as an instance method or from the API directly
        instance = None
        if instance_method:
            array_or_container_mask = [
                (not native_flag) or container_flag
                for native_flag, container_flag in zip(
                    test_flags.native_arrays, test_flags.container
                )
            ]

            # Boolean mask for args and kwargs True if an entry's
            # test Array flag is True or test Container flag is true
            args_instance_mask = array_or_container_mask[
                : test_flags.num_positional_args
            ]
            kwargs_instance_mask = array_or_container_mask[
                test_flags.num_positional_args :
            ]

            if any(args_instance_mask):
                instance, args = _find_instance_in_args(
                    backend_to_test, args, arrays_args_indices, args_instance_mask
                )
            else:
                instance, kwargs = _find_instance_in_args(
                    backend_to_test, kwargs, arrays_kwargs_indices, kwargs_instance_mask
                )

            if test_flags.test_compile:
                target_fn = lambda instance, *args, **kwargs: instance.__getattribute__(
                    fn_name
                )(*args, **kwargs)
                args = [instance, *args]
            else:
                target_fn = instance.__getattribute__(fn_name)
        else:
            target_fn = ivy_backend.__dict__[fn_name]

        ret_from_target, ret_np_flat_from_target = get_ret_and_flattened_np_array(
            backend_to_test,
            target_fn,
            *args,
            test_compile=test_flags.test_compile,
            **kwargs,
        )

        # Assert indices of return if the indices of the out array provided
        if test_flags.with_out and not test_flags.test_compile:
            test_ret = (
                ret_from_target[getattr(ivy_backend.__dict__[fn_name], "out_index")]
                if hasattr(ivy_backend.__dict__[fn_name], "out_index")
                else ret_from_target
            )
            out = ivy_backend.nested_map(
                test_ret, ivy_backend.zeros_like, to_mutable=True, include_derived=True
            )
            if instance_method:
                ret_from_target, ret_np_flat_from_target = (
                    get_ret_and_flattened_np_array(
                        backend_to_test,
                        instance.__getattribute__(fn_name),
                        *args,
                        **kwargs,
                        out=out,
                    )
                )
            else:
                ret_from_target, ret_np_flat_from_target = (
                    get_ret_and_flattened_np_array(
                        backend_to_test,
                        ivy_backend.__dict__[fn_name],
                        *args,
                        **kwargs,
                        out=out,
                    )
                )
            test_ret = (
                ret_from_target[getattr(ivy_backend.__dict__[fn_name], "out_index")]
                if hasattr(ivy_backend.__dict__[fn_name], "out_index")
                else ret_from_target
            )
            assert not ivy_backend.nested_any(
                ivy_backend.nested_multi_map(
                    lambda x, _: x[0] is x[1], [test_ret, out]
                ),
                lambda x: not x,
            )
            if not max(test_flags.container) and ivy_backend.native_inplace_support:
                # these backends do not always support native inplace updates
                assert not ivy_backend.nested_any(
                    ivy_backend.nested_multi_map(
                        lambda x, _: x[0].data is x[1].data, [test_ret, out]
                    ),
                    lambda x: not x,
                )

            test_ret = (
                ret_from_target[getattr(ivy_backend.__dict__[fn_name], "out_index")]
                if hasattr(ivy_backend.__dict__[fn_name], "out_index")
                else ret_from_target
            )
            assert not ivy_backend.nested_any(
                ivy_backend.nested_multi_map(
                    lambda x, _: x[0] is x[1], [test_ret, out]
                ),
                lambda x: not x,
            ), "the array in out argument does not contain same value as the returned"
            if not max(test_flags.container) and ivy.native_inplace_support:
                # these backends do not always support native inplace updates
                assert not ivy_backend.nested_any(
                    ivy_backend.nested_multi_map(
                        lambda x, _: x[0].data is x[1].data, [test_ret, out]
                    ),
                    lambda x: not x,
                ), (
                    "the array in out argument does not contain same value as the"
                    " returned"
                )

        # compute the return with a Ground Truth backend
        ret_device = None
        if isinstance(ret_from_target, ivy_backend.Array):
            ret_device = ivy_backend.dev(ret_from_target)

    # compute the return with a Ground Truth backend
    with update_backend(ground_truth_backend) as gt_backend:
        gt_backend.set_default_device(on_device)  # TODO remove
        args, kwargs = create_args_kwargs(
            backend=ground_truth_backend,
            args_np=args_np,
            arg_np_vals=arg_np_arrays,
            args_idxs=arrays_args_indices,
            kwargs_np=kwargs_np,
            kwargs_idxs=arrays_kwargs_indices,
            kwarg_np_vals=kwarg_np_arrays,
            input_dtypes=input_dtypes,
            test_flags=test_flags,
            on_device=on_device,
        )
        ret_from_gt, ret_np_from_gt_flat = get_ret_and_flattened_np_array(
            ground_truth_backend,
            gt_backend.__dict__[fn_name],
            *args,
            test_compile=test_flags.test_compile,
            **kwargs,
        )
        if test_flags.with_out and not test_flags.test_compile:
            test_ret_from_gt = (
                ret_from_gt[getattr(gt_backend.__dict__[fn_name], "out_index")]
                if hasattr(gt_backend.__dict__[fn_name], "out_index")
                else ret_from_gt
            )
            out_from_gt = gt_backend.nested_map(
                test_ret_from_gt,
                gt_backend.zeros_like,
                to_mutable=True,
                include_derived=True,
            )
            ret_from_gt, ret_np_from_gt_flat = get_ret_and_flattened_np_array(
                ground_truth_backend,
                gt_backend.__dict__[fn_name],
                *args,
                test_compile=test_flags.test_compile,
                **kwargs,
                out=out_from_gt,
            )

        ret_from_gt_device = None
        if isinstance(ret_from_gt, gt_backend.Array):
            ret_from_gt_device = gt_backend.dev(ret_from_gt)

        # TODO clearly this is not the best way to test gradients
        # This should be more efficient and easier to read
        # Gradient test
        fw_list = gradient_unsupported_dtypes(fn=gt_backend.__dict__[fn_name])
        if (
            test_flags.test_gradients
            and not instance_method
            and "bool" not in input_dtypes
            and not any(gt_backend.is_complex_dtype(d) for d in input_dtypes)
        ):
            if backend_to_test not in fw_list or not gt_backend.nested_argwhere(
                all_as_kwargs_np,
                lambda x: (
                    x.dtype in fw_list[backend_to_test]
                    if isinstance(x, np.ndarray)
                    else None
                ),
            ):
                gradient_test(
                    fn=fn_name,
                    all_as_kwargs_np=all_as_kwargs_np,
                    args_np=args_np,
                    kwargs_np=kwargs_np,
                    input_dtypes=input_dtypes,
                    test_flags=test_flags,
                    rtol_=rtol_,
                    atol_=atol_,
                    xs_grad_idxs=xs_grad_idxs,
                    ret_grad_idxs=ret_grad_idxs,
                    ground_truth_backend=ground_truth_backend,
                    backend_to_test=backend_to_test,
                    on_device=on_device,
                )

    assert (
        ret_device == ret_from_gt_device
    ), f"ground truth backend ({ground_truth_backend}) returned array on device "
    f"{ret_from_gt_device} but target backend ({backend_to_test}) returned array on "
    f"device {ret_device}"
    if ret_device is not None:
        assert ret_device == on_device, (
            f"device is set to {on_device}, but ground truth produced array on"
            f" {ret_device}"
        )

    # assuming value test will be handled manually in the test function
    if not test_values:
        if return_flat_np_arrays:
            return ret_np_flat_from_target, ret_np_from_gt_flat
        return ret_from_target, ret_from_gt

    if isinstance(rtol_, dict):
        rtol_ = _get_framework_rtol(rtol_, backend_to_test)
    if isinstance(atol_, dict):
        atol_ = _get_framework_atol(atol_, backend_to_test)

    # value test
    value_test(
        ret_np_flat=ret_np_flat_from_target,
        ret_np_from_gt_flat=ret_np_from_gt_flat,
        rtol=rtol_,
        atol=atol_,
        backend=backend_to_test,
        ground_truth_backend=ground_truth_backend,
    )


def test_frontend_function(
    *,
    input_dtypes: Union[ivy.Dtype, List[ivy.Dtype]],
    test_flags: pf.frontend_function_flags,
    backend_to_test: str,
    on_device="cpu",
    frontend: str,
    fn_tree: str,
    rtol: float = None,
    atol: float = 1e-06,
    test_values: bool = True,
    **all_as_kwargs_np,
):
    """
    Test a frontend function for the current backend by comparing the result with the
    function in the associated framework.

    Parameters
    ----------
    input_dtypes
        data types of the input arguments in order.
    all_aliases
        a list of strings containing all aliases for that function
        in the current frontend with their full namespaces.
    frontend
        current frontend (framework).
    fn_tree
        Path to function in frontend framework namespace.
    rtol
        relative tolerance value.
    atol
        absolute tolerance value.
    test_values
        if True, test for the correctness of the resulting values.
    all_as_kwargs_np
        input arguments to the function as keyword arguments.

    Returns
    -------
    ret
        optional, return value from the function
    ret_np
        optional, return value from the Numpy function
    """
    assert (
        not test_flags.with_out or not test_flags.inplace
    ), "only one of with_out or with_inplace can be set as True"

    # split the arguments into their positional and keyword components
    args_np, kwargs_np = kwargs_to_args_n_kwargs(
        num_positional_args=test_flags.num_positional_args, kwargs=all_as_kwargs_np
    )

    # extract all arrays from the arguments and keyword arguments
    arg_np_vals, args_idxs, c_arg_vals = _get_nested_np_arrays(args_np)
    kwarg_np_vals, kwargs_idxs, c_kwarg_vals = _get_nested_np_arrays(kwargs_np)
    # make all lists equal in length
    num_arrays = c_arg_vals + c_kwarg_vals
    if len(input_dtypes) < num_arrays:
        input_dtypes = [input_dtypes[0] for _ in range(num_arrays)]
    if len(test_flags.as_variable) < num_arrays:
        test_flags.as_variable = [test_flags.as_variable[0] for _ in range(num_arrays)]
    if len(test_flags.native_arrays) < num_arrays:
        test_flags.native_arrays = [
            test_flags.native_arrays[0] for _ in range(num_arrays)
        ]

    # update var flags to be compatible with float dtype and with_out args
    # TODO enable back
    # test_flags.as_variable = [
    #     v if ivy.is_float_dtype(d) and not test_flags.with_out else False
    #     for v, d in zip(test_flags.as_variable, input_dtypes)
    # ]

    # frontend function
    # parse function name and frontend submodules (jax.lax, jax.numpy etc.)

    # Frontend with backend start

    gt_args_np = copy.deepcopy(args_np)
    gt_kwargs_np = copy.deepcopy(kwargs_np)

    with update_backend(backend_to_test) as ivy_backend:
        local_importer = ivy_backend.utils.dynamic_import

        # strip the decorator to get an Ivy array
        # TODO, fix testing for jax frontend for x32
        if frontend == "jax":
            local_importer.import_module("ivy.functional.frontends.jax").config.update(
                "jax_enable_x64", True
            )

        split_index = fn_tree.rfind(".")
        frontend_submods, fn_name = fn_tree[:split_index], fn_tree[split_index + 1 :]
        function_module = local_importer.import_module(frontend_submods)
        frontend_fn = getattr(function_module, fn_name)

<<<<<<< HEAD
        # apply test flags etc.
        args, kwargs = create_args_kwargs(
            backend=backend_to_test,
            args_np=args_np,
            arg_np_vals=arg_np_vals,
            args_idxs=args_idxs,
            kwargs_np=kwargs_np,
            kwarg_np_vals=kwarg_np_vals,
            kwargs_idxs=kwargs_idxs,
            input_dtypes=input_dtypes,
            test_flags=test_flags,
            on_device=on_device,
=======
    # Make copy for arguments for functions that might use
    # inplace update by default
    copy_kwargs = copy.deepcopy(kwargs_for_test)
    copy_args = copy.deepcopy(args_for_test)
    # strip the decorator to get an Ivy array
    # ToDo, fix testing for jax frontend for x32
    if frontend == "jax":
        importlib.import_module("ivy.functional.frontends.jax").config.update(
            "jax_enable_x64", True
>>>>>>> a6f62c09
        )

        # Make copy for arguments for functions that might use
        # inplace update by default
        copy_kwargs = copy.deepcopy(kwargs)
        copy_args = copy.deepcopy(args)

        # Frontend array generation
        create_frontend_array = local_importer.import_module(
            f"ivy.functional.frontends.{frontend}"
        )._frontend_array

        if test_flags.generate_frontend_arrays:
            args_for_test, kwargs_for_test = args_to_frontend(
                backend=backend_to_test,
                *args,
                frontend_array_fn=create_frontend_array,
                **kwargs,
            )
        else:
            args_for_test, kwargs_for_test = ivy_backend.args_to_ivy(*args, **kwargs)

        ret = get_frontend_ret(
            backend_to_test,
            frontend_fn,
            *args_for_test,
            as_ivy_arrays=(not test_flags.generate_frontend_arrays),
            **kwargs_for_test,
        )

        if test_flags.with_out:
            if not inspect.isclass(ret):
                is_ret_tuple = issubclass(ret.__class__, tuple)
            else:
                is_ret_tuple = issubclass(ret, tuple)

            if test_flags.generate_frontend_arrays:
                if is_ret_tuple:
                    ret = ivy_backend.nested_map(
                        ret,
                        lambda _x: (
                            arrays_to_frontend(create_frontend_array)(_x)
                            if not _is_frontend_array(_x)
                            else _x
                        ),
                        include_derived=True,
                    )
                elif not _is_frontend_array(ret):
                    ret = arrays_to_frontend(create_frontend_array)(ret)
            else:
                if is_ret_tuple:
                    ret = ivy_backend.nested_map(
                        ret,
                        lambda _x: (
                            ivy_backend.array(_x)
                            if not ivy_backend.is_array(_x)
                            else _x
                        ),
                        include_derived=True,
                    )
                elif not ivy_backend.is_array(ret):
                    ret = ivy_backend.array(ret)

            out = ret
            # pass return value to out argument
            # check if passed reference is correctly updated
            kwargs["out"] = out
            if is_ret_tuple:
                if test_flags.generate_frontend_arrays:
                    flatten_ret = flatten_frontend(
                        ret=ret,
                        backend=backend_to_test,
                        frontend_array_fn=create_frontend_array,
                    )
                    flatten_out = flatten_frontend(
                        ret=out,
                        backend=backend_to_test,
                        frontend_array_fn=create_frontend_array,
                    )
                else:
                    flatten_ret = flatten(backend=backend_to_test, ret=ret)
                    flatten_out = flatten(backend=backend_to_test, ret=out)
                for ret_array, out_array in zip(flatten_ret, flatten_out):
                    if ivy_backend.native_inplace_support and not any(
                        (ivy_backend.isscalar(ret), ivy_backend.isscalar(out))
                    ):
                        if test_flags.generate_frontend_arrays:
                            assert ret_array.ivy_array.data is out_array.ivy_array.data
                        else:
                            assert ret_array.data is out_array.data
                    assert ret_array is out_array
            else:
                if ivy_backend.native_inplace_support and not any(
                    (ivy_backend.isscalar(ret), ivy_backend.isscalar(out))
                ):
                    if test_flags.generate_frontend_arrays:
                        assert ret.ivy_array.data is out.ivy_array.data
                    else:
<<<<<<< HEAD
                        assert ret.data is out.data
                assert ret is out
        elif test_flags.inplace:
            assert not isinstance(ret, tuple)
=======
                        assert ret_array.data is out_array.data
                assert ret_array is out_array
        else:
            if ivy.native_inplace_support and not any(
                (ivy.isscalar(ret), ivy.isscalar(out))
            ):
                if test_flags.generate_frontend_arrays:
                    assert ret.ivy_array.data is out.ivy_array.data
                else:
                    assert ret.data is out.data
            assert ret is out
    elif test_flags.inplace:
        assert not isinstance(ret, tuple)

        if test_flags.generate_frontend_arrays:
            assert _is_frontend_array(ret)
        else:
            assert ivy.is_array(ret)

        if test_flags.generate_frontend_arrays:
            array_fn = _is_frontend_array
        else:
            array_fn = ivy.is_array
        if "inplace" in list(inspect.signature(frontend_fn).parameters.keys()):
            # the function provides optional inplace update
            # set inplace update to be True and check
            # if returned reference is inputted reference
            # and if inputted reference's content is correctly updated
            copy_kwargs["inplace"] = True
            copy_kwargs["as_ivy_arrays"] = False
            first_array = ivy.func_wrapper._get_first_array(
                *copy_args, array_fn=array_fn, **copy_kwargs
            )
            ret_ = get_frontend_ret(frontend_fn, *copy_args, **copy_kwargs)
            assert first_array is ret_
        else:
            # the function provides inplace update by default
            # check if returned reference is inputted reference
            copy_kwargs["as_ivy_arrays"] = False
            first_array = ivy.func_wrapper._get_first_array(
                *args, array_fn=array_fn, **kwargs
            )
            ret_ = get_frontend_ret(frontend_fn, *args, **kwargs)
            assert first_array is ret_

    # create NumPy args
>>>>>>> a6f62c09

            if test_flags.generate_frontend_arrays:
                assert _is_frontend_array(ret)
                array_fn = _is_frontend_array
            else:
                assert ivy_backend.is_array(ret)
                array_fn = ivy_backend.is_array

            if "inplace" in list(inspect.signature(frontend_fn).parameters.keys()):
                # the function provides optional inplace update
                # set inplace update to be True and check
                # if returned reference is inputted reference
                # and if inputted reference's content is correctly updated
                copy_kwargs["inplace"] = True
                first_array = ivy_backend.func_wrapper._get_first_array(
                    *copy_args, array_fn=array_fn, **copy_kwargs
                )
                ret_ = get_frontend_ret(frontend_fn, *copy_args, **copy_kwargs)
                assert first_array is ret_
            else:
                # the function provides inplace update by default
                # check if returned reference is inputted reference
                first_array = ivy_backend.func_wrapper._get_first_array(
                    *args, array_fn=array_fn, **kwargs
                )
                ret_ = get_frontend_ret(frontend_fn, *args, **kwargs)
                assert first_array is ret_

        ret_np_flat = flatten_and_to_np(backend=backend_to_test, ret=ret)

    with update_backend(frontend) as ivy_frontend:
        # create frontend framework args
        args_frontend = ivy_frontend.nested_map(
            gt_args_np,
            lambda x: (
                ivy_frontend.native_array(x)
                if isinstance(x, np.ndarray)
                else (
                    ivy_frontend.as_native_dtype(x)
                    if isinstance(x, ivy_frontend.Dtype)
                    else x
                )
            ),
            shallow=False,
        )
        kwargs_frontend = ivy_frontend.nested_map(
            gt_kwargs_np,
            lambda x: ivy_frontend.native_array(x) if isinstance(x, np.ndarray) else x,
            shallow=False,
        )

        # change ivy dtypes to native dtypes
        if "dtype" in kwargs_frontend:
            kwargs_frontend["dtype"] = ivy_frontend.as_native_dtype(
                kwargs_frontend["dtype"]
            )

        # change ivy device to native devices
        if "device" in kwargs_frontend:
            kwargs_frontend["device"] = ivy_frontend.as_native_dev(
                kwargs_frontend["device"]
            )

        # # check and replace the NativeClass objects in arguments
        # # with true counterparts
        # TODO is needed?
        # args_frontend = ivy_frontend.nested_map(
        #     args_frontend, fn=convtrue, include_derived=True, max_depth=10
        # )
        # kwargs_frontend = ivy_frontend.nested_map(
        #     kwargs_frontend, fn=convtrue, include_derived=True, max_depth=10
        # )

        # wrap the frontend function objects in arguments to return native arrays
        args_frontend = ivy_frontend.nested_map(
            args_frontend, fn=wrap_frontend_function_args, max_depth=10
        )
        kwargs_frontend = ivy_frontend.nested_map(
            kwargs_frontend, fn=wrap_frontend_function_args, max_depth=10
        )

        # compute the return via the frontend framework
        module_name = fn_tree[25 : fn_tree.rfind(".")]
        frontend_fw = importlib.import_module(module_name)
        frontend_ret = frontend_fw.__dict__[fn_name](*args_frontend, **kwargs_frontend)

        if ivy_frontend.isscalar(frontend_ret):
            frontend_ret_np_flat = [np.asarray(frontend_ret)]
        else:
            # tuplify the frontend return
            if not isinstance(frontend_ret, tuple):
                frontend_ret = (frontend_ret,)
            frontend_ret_idxs = ivy_frontend.nested_argwhere(
                frontend_ret, ivy_frontend.is_native_array
            )
            frontend_ret_flat = ivy_frontend.multi_index_nest(
                frontend_ret, frontend_ret_idxs
            )
            frontend_ret_np_flat = [ivy_frontend.to_numpy(x) for x in frontend_ret_flat]

    # TODO enable back
    # if test_flags.generate_frontend_arrays:
    #     ret_np_flat = flatten_frontend_to_np(
    #         ret=ret, frontend_array_fn=create_frontend_array
    #     )
    # else:
    #     ret_np_flat = flatten_and_to_np(ret=ret)

    # assuming value test will be handled manually in the test function
    if not test_values:
        return (
            ivy.nested_map(ret, _frontend_array_to_ivy, include_derived={tuple: True}),
            frontend_ret,
        )

    if isinstance(rtol, dict):
        rtol = _get_framework_rtol(rtol, t_globals.CURRENT_BACKEND)
    if isinstance(atol, dict):
        atol = _get_framework_atol(atol, t_globals.CURRENT_BACKEND)

    value_test(
        ret_np_flat=ret_np_flat,
        ret_np_from_gt_flat=frontend_ret_np_flat,
        rtol=rtol,
        atol=atol,
        backend=backend_to_test,
        ground_truth_backend=frontend,
    )


# Method testing


def gradient_test(
    *,
    fn,
    all_as_kwargs_np,
    args_np,
    kwargs_np,
    input_dtypes,
    test_flags,
    test_compile: bool = False,
    rtol_: float = None,
    atol_: float = 1e-06,
    xs_grad_idxs=None,
    ret_grad_idxs=None,
    backend_to_test: str,
    ground_truth_backend: str,
    on_device: str,
):
    # extract all arrays from the arguments and keyword arguments
    arg_np_vals, args_idxs, _ = _get_nested_np_arrays(args_np)
    kwarg_np_vals, kwargs_idxs, _ = _get_nested_np_arrays(kwargs_np)

    args, kwargs = create_args_kwargs(
        backend=backend_to_test,
        args_np=args_np,
        arg_np_vals=arg_np_vals,
        args_idxs=args_idxs,
        kwargs_np=kwargs_np,
        kwarg_np_vals=kwarg_np_vals,
        kwargs_idxs=kwargs_idxs,
        input_dtypes=input_dtypes,
        test_flags=test_flags,
        on_device=on_device,
    )

    with update_backend(backend_to_test) as ivy_backend:

        def _grad_fn(all_args):
            args, kwargs, i = all_args
            call_fn = ivy_backend.__dict__[fn] if isinstance(fn, str) else fn[i]
            ret = compiled_if_required(
                backend_to_test,
                call_fn,
                test_compile=test_compile,
                args=args,
                kwargs=kwargs,
            )(*args, **kwargs)
            return ivy_backend.nested_map(ret, ivy_backend.mean, include_derived=True)

        _, grads = ivy_backend.execute_with_gradients(
            _grad_fn,
            [args, kwargs, 0],
            xs_grad_idxs=xs_grad_idxs,
            ret_grad_idxs=ret_grad_idxs,
        )
    grads_np_flat = flatten_and_to_np(backend=backend_to_test, ret=grads)

    with update_backend(ground_truth_backend) as gt_backend:
        gt_backend.set_default_device(on_device)  # TODO remove

        if check_unsupported_dtype(
            fn=gt_backend.__dict__[fn] if isinstance(fn, str) else fn[1],
            input_dtypes=input_dtypes,
            all_as_kwargs_np=all_as_kwargs_np,
        ):
            return

        args, kwargs = create_args_kwargs(
            backend=ground_truth_backend,
            args_np=args_np,
            arg_np_vals=arg_np_vals,
            args_idxs=args_idxs,
            kwargs_np=kwargs_np,
            kwarg_np_vals=kwarg_np_vals,
            kwargs_idxs=kwargs_idxs,
            input_dtypes=input_dtypes,
            test_flags=test_flags,
            on_device=on_device,
        )

        def _gt_grad_fn(all_args):
            args, kwargs, i = all_args
            call_fn = gt_backend.__dict__[fn] if isinstance(fn, str) else fn[i]
            ret = compiled_if_required(
                backend_to_test,
                call_fn,
                test_compile=test_compile,
                args=args,
                kwargs=kwargs,
            )(*args, **kwargs)
            return gt_backend.nested_map(ret, gt_backend.mean, include_derived=True)

        _, grads_from_gt = gt_backend.execute_with_gradients(
            _gt_grad_fn,
            [args, kwargs, 1],
            xs_grad_idxs=xs_grad_idxs,
            ret_grad_idxs=ret_grad_idxs,
        )
        grads_np_from_gt_flat = flatten_and_to_np(
            backend=backend_to_test, ret=grads_from_gt
        )

    assert len(grads_np_flat) == len(
        grads_np_from_gt_flat
    ), "result length mismatch: {} ({}) != {} ({})".format(
        grads_np_flat,
        len(grads_np_flat),
        grads_np_from_gt_flat,
        len(grads_np_from_gt_flat),
    )

    for grad_np_flat, grad_np_from_gt_flat in zip(grads_np_flat, grads_np_from_gt_flat):
        value_test(
            ret_np_flat=grad_np_flat,
            ret_np_from_gt_flat=grad_np_from_gt_flat,
            rtol=rtol_,
            atol=atol_,
            backend=backend_to_test,
            ground_truth_backend=ground_truth_backend,
        )


def test_method(
    *,
    init_input_dtypes: List[ivy.Dtype] = None,
    method_input_dtypes: List[ivy.Dtype] = None,
    init_all_as_kwargs_np: dict = None,
    method_all_as_kwargs_np: dict = None,
    init_flags: pf.MethodTestFlags,
    method_flags: pf.MethodTestFlags,
    class_name: str,
    method_name: str = "__call__",
    init_with_v: bool = False,
    method_with_v: bool = False,
    rtol_: float = None,
    atol_: float = 1e-06,
    test_values: Union[bool, str] = True,
    test_gradients: bool = False,
    xs_grad_idxs=None,
    ret_grad_idxs=None,
    test_compile: bool = False,
    backend_to_test: str,
    ground_truth_backend: str,
    on_device: str,
    return_flat_np_arrays: bool = False,
):
    """
    Test a class-method that consumes (or returns) arrays for the current backend by
    comparing the result with numpy.

    Parameters
    ----------
    init_input_dtypes
        data types of the input arguments to the constructor in order.
    init_as_variable_flags
        dictates whether the corresponding input argument passed to the constructor
        should be treated as an ivy.Array.
    init_num_positional_args
        number of input arguments that must be passed as positional arguments to the
        constructor.
    init_native_array_flags
        dictates whether the corresponding input argument passed to the constructor
        should be treated as a native array.
    init_all_as_kwargs_np:
        input arguments to the constructor as keyword arguments.
    method_input_dtypes
        data types of the input arguments to the method in order.
    method_as_variable_flags
        dictates whether the corresponding input argument passed to the method should
        be treated as an ivy.Array.
    method_num_positional_args
        number of input arguments that must be passed as positional arguments to the
        method.
    method_native_array_flags
        dictates whether the corresponding input argument passed to the method should
        be treated as a native array.
    method_container_flags
        dictates whether the corresponding input argument passed to the method should
        be treated as an ivy Container.
    method_all_as_kwargs_np:
        input arguments to the method as keyword arguments.
    class_name
        name of the class to test.
    method_name
        name of tthe method to test.
    init_with_v
        if the class being tested is an ivy.Module, then setting this flag as True will
        call the constructor with the variables v passed explicitly.
    method_with_v
        if the class being tested is an ivy.Module, then setting this flag as True will
        call the method with the variables v passed explicitly.
    rtol_
        relative tolerance value.
    atol_
        absolute tolerance value.
    test_values
        can be a bool or a string to indicate whether correctness of values should be
        tested. If the value is `with_v`, shapes are tested but not values.
    test_gradients
        if True, test for the correctness of gradients.
    xs_grad_idxs
        Indices of the input arrays to compute gradients with respect to. If None,
        gradients are returned with respect to all input arrays. (Default value = None)
    ret_grad_idxs
        Indices of the returned arrays for which to return computed gradients. If None,
        gradients are returned for all returned arrays. (Default value = None)
    test_compile
        If True, test for the correctness of compilation.
    ground_truth_backend
        Ground Truth Backend to compare the result-values.
    device_
        The device on which to create arrays.
    return_flat_np_arrays
        If test_values is False, this flag dictates whether the original returns are
        returned, or whether the flattened numpy arrays are returned.

    Returns
    -------
    ret
        optional, return value from the function
    ret_gt
        optional, return value from the Ground Truth function
    """
    init_input_dtypes = ivy.default(init_input_dtypes, [])

    # Constructor arguments #
    init_all_as_kwargs_np = ivy.default(init_all_as_kwargs_np, dict())
    # split the arguments into their positional and keyword components
    args_np_constructor, kwargs_np_constructor = kwargs_to_args_n_kwargs(
        num_positional_args=init_flags.num_positional_args,
        kwargs=init_all_as_kwargs_np,
    )

    # extract all arrays from the arguments and keyword arguments
    con_arg_np_vals, con_args_idxs, con_c_arg_vals = _get_nested_np_arrays(
        args_np_constructor
    )
    con_kwarg_np_vals, con_kwargs_idxs, con_c_kwarg_vals = _get_nested_np_arrays(
        kwargs_np_constructor
    )

    # make all lists equal in length
    num_arrays_constructor = con_c_arg_vals + con_c_kwarg_vals
    if len(init_input_dtypes) < num_arrays_constructor:
        init_input_dtypes = [
            init_input_dtypes[0] for _ in range(num_arrays_constructor)
        ]
    if len(init_flags.as_variable) < num_arrays_constructor:
        init_flags.as_variable = [
            init_flags.as_variable[0] for _ in range(num_arrays_constructor)
        ]
    if len(init_flags.native_arrays) < num_arrays_constructor:
        init_flags.native_arrays = [
            init_flags.native_arrays[0] for _ in range(num_arrays_constructor)
        ]

    # update variable flags to be compatible with float dtype
    with update_backend(backend_to_test) as ivy_backend:
        init_flags.as_variable = [
            v if ivy_backend.is_float_dtype(d) else False
            for v, d in zip(init_flags.as_variable, init_input_dtypes)
        ]

    # Save original constructor data for inplace operations
    constructor_data = OrderedDict(
        args_np=args_np_constructor,
        arg_np_vals=con_arg_np_vals,
        args_idxs=con_args_idxs,
        kwargs_np=kwargs_np_constructor,
        kwarg_np_vals=con_kwarg_np_vals,
        kwargs_idxs=con_kwargs_idxs,
        input_dtypes=init_input_dtypes,
        test_flags=init_flags,
        on_device=on_device,
    )
    org_con_data = copy.deepcopy(constructor_data)

    # Create Args
    args_constructor, kwargs_constructor = create_args_kwargs(
        backend=backend_to_test, **constructor_data
    )
    # end constructor #

    # method arguments #
    method_input_dtypes = ivy.default(method_input_dtypes, [])
    args_np_method, kwargs_np_method = kwargs_to_args_n_kwargs(
        num_positional_args=method_flags.num_positional_args,
        kwargs=method_all_as_kwargs_np,
    )

    # extract all arrays from the arguments and keyword arguments
    met_arg_np_vals, met_args_idxs, met_c_arg_vals = _get_nested_np_arrays(
        args_np_method
    )
    met_kwarg_np_vals, met_kwargs_idxs, met_c_kwarg_vals = _get_nested_np_arrays(
        kwargs_np_method
    )

    # make all lists equal in length
    num_arrays_method = met_c_arg_vals + met_c_kwarg_vals
    if len(method_input_dtypes) < num_arrays_method:
        method_input_dtypes = [method_input_dtypes[0] for _ in range(num_arrays_method)]
    if len(method_flags.as_variable) < num_arrays_method:
        method_flags.as_variable = [
            method_flags.as_variable[0] for _ in range(num_arrays_method)
        ]
    if len(method_flags.native_arrays) < num_arrays_method:
        method_flags.native_arrays = [
            method_flags.native_arrays[0] for _ in range(num_arrays_method)
        ]
    if len(method_flags.container) < num_arrays_method:
        method_flags.container = [
            method_flags.container[0] for _ in range(num_arrays_method)
        ]

    with update_backend(backend_to_test) as ivy_backend:
        method_flags.as_variable = [
            v if ivy_backend.is_float_dtype(d) else False
            for v, d in zip(method_flags.as_variable, method_input_dtypes)
        ]

    # Create Args
    args_method, kwargs_method = create_args_kwargs(
        backend=backend_to_test,
        args_np=args_np_method,
        arg_np_vals=met_arg_np_vals,
        args_idxs=met_args_idxs,
        kwargs_np=kwargs_np_method,
        kwarg_np_vals=met_kwarg_np_vals,
        kwargs_idxs=met_kwargs_idxs,
        input_dtypes=method_input_dtypes,
        test_flags=method_flags,
        on_device=on_device,
    )
    # End Method #

    # Run testing
    with update_backend(backend_to_test) as ivy_backend:
        ins = ivy_backend.__dict__[class_name](*args_constructor, **kwargs_constructor)
        # TODO remove when the handle_method can properly compute unsupported dtypes
        if any(
            dtype in ivy.function_unsupported_dtypes(ins.__getattribute__(method_name))
            for dtype in method_input_dtypes
        ):
            return
        v_np = None
        if isinstance(ins, ivy_backend.Module):
            if init_with_v:
                v = ivy_backend.Container(
                    ins._create_variables(
                        device=on_device, dtype=method_input_dtypes[0]
                    )
                )
                ins = ivy_backend.__dict__[class_name](
                    *args_constructor, **kwargs_constructor, v=v
                )
            v = ins.__getattribute__("v")
            v_np = v.cont_map(
                lambda x, kc: ivy_backend.to_numpy(x) if ivy_backend.is_array(x) else x
            )
            if method_with_v:
                kwargs_method = dict(**kwargs_method, v=v)
        ret, ret_np_flat = get_ret_and_flattened_np_array(
            backend_to_test,
            ins.__getattribute__(method_name),
            *args_method,
            test_compile=test_compile,
            **kwargs_method,
        )
        if isinstance(ret, ivy_backend.Array):
            ret_device = ivy_backend.dev(ret)
        else:
            ret_device = None

    # Compute the return with a Ground Truth backend

    with update_backend(ground_truth_backend) as gt_backend:
        gt_backend.set_default_device(on_device)
        args_gt_constructor, kwargs_gt_constructor = create_args_kwargs(
            backend=ground_truth_backend, **org_con_data
        )
        args_gt_method, kwargs_gt_method = create_args_kwargs(
            backend=ground_truth_backend,
            args_np=args_np_method,
            arg_np_vals=met_arg_np_vals,
            args_idxs=met_args_idxs,
            kwargs_np=kwargs_np_method,
            kwarg_np_vals=met_kwarg_np_vals,
            kwargs_idxs=met_kwargs_idxs,
            input_dtypes=method_input_dtypes,
            test_flags=method_flags,
            on_device=on_device,
        )
        ins_gt = gt_backend.__dict__[class_name](
            *args_gt_constructor, **kwargs_gt_constructor
        )
        # TODO this when the handle_method can properly compute unsupported dtypes
        if any(
            dtype
            in gt_backend.function_unsupported_dtypes(
                ins_gt.__getattribute__(method_name)
            )
            for dtype in method_input_dtypes
        ):
            return
        if isinstance(ins_gt, gt_backend.Module):
            v_gt = v_np.cont_map(
                lambda x, kc: gt_backend.asarray(x) if isinstance(x, np.ndarray) else x
            )
            kwargs_gt_method = dict(**kwargs_gt_method, v=v_gt)
        ret_from_gt, ret_np_from_gt_flat = get_ret_and_flattened_np_array(
            ground_truth_backend,
            ins_gt.__getattribute__(method_name),
            *args_gt_method,
            test_compile=test_compile,
            **kwargs_gt_method,
        )

        # TODO optimize or cache
        # Exhuastive replication for all examples
        fw_list = gradient_unsupported_dtypes(fn=ins.__getattribute__(method_name))
        fw_list2 = gradient_unsupported_dtypes(fn=ins_gt.__getattribute__(method_name))
        for k, v in fw_list2.items():
            if k not in fw_list:
                fw_list[k] = []
            fw_list[k].extend(v)

        if isinstance(ret_from_gt, gt_backend.Array):
            ret_from_gt_device = gt_backend.dev(ret_from_gt)
        else:
            ret_from_gt_device = None

        # gradient test
        # TODO enable gradient testing
        if (
            test_gradients
            and not backend_to_test == "numpy"
            and "bool" not in method_input_dtypes
            and not any(gt_backend.is_complex_dtype(d) for d in method_input_dtypes)
        ):
            if backend_to_test in fw_list:
                if gt_backend.nested_argwhere(
                    method_all_as_kwargs_np,
                    lambda x: (
                        x.dtype in fw_list[backend_to_test]
                        if isinstance(x, np.ndarray)
                        else None
                    ),
                ):
                    pass
                else:
                    gradient_test(
                        fn=[
                            ins.__getattribute__(method_name),
                            ins_gt.__getattribute__(method_name),
                        ],
                        all_as_kwargs_np=method_all_as_kwargs_np,
                        args_np=args_np_method,
                        kwargs_np=kwargs_np_method,
                        input_dtypes=method_input_dtypes,
                        test_flags=method_flags,
                        test_compile=test_compile,
                        rtol_=rtol_,
                        atol_=atol_,
                        xs_grad_idxs=xs_grad_idxs,
                        ret_grad_idxs=ret_grad_idxs,
                        backend_to_test=backend_to_test,
                        ground_truth_backend=ground_truth_backend,
                        on_device=on_device,
                    )

            else:
                gradient_test(
                    fn=[
                        ins.__getattribute__(method_name),
                        ins_gt.__getattribute__(method_name),
                    ],
                    all_as_kwargs_np=method_all_as_kwargs_np,
                    args_np=args_np_method,
                    kwargs_np=kwargs_np_method,
                    input_dtypes=method_input_dtypes,
                    test_flags=method_flags,
                    test_compile=test_compile,
                    rtol_=rtol_,
                    atol_=atol_,
                    xs_grad_idxs=xs_grad_idxs,
                    ret_grad_idxs=ret_grad_idxs,
                    backend_to_test=backend_to_test,
                    ground_truth_backend=ground_truth_backend,
                    on_device=on_device,
                )

    assert (
        ret_device == ret_from_gt_device
    ), f"ground truth backend ({ground_truth_backend}) returned array on device "
    f"{ret_from_gt_device} but target backend ({backend_to_test}) returned array on "
    f"device {ret_device}"
    if ret_device is not None:
        assert (
            ret_device == on_device
        ), f"device is set to {on_device}, but ground truth "
        f"produced array on {ret_device}"

    # assuming value test will be handled manually in the test function
    if not test_values:
        if return_flat_np_arrays:
            return ret_np_flat, ret_np_from_gt_flat
        return ret, ret_from_gt
    # value test

    if isinstance(rtol_, dict):
        rtol_ = _get_framework_rtol(rtol_, backend_to_test)
    if isinstance(atol_, dict):
        atol_ = _get_framework_atol(atol_, backend_to_test)

    value_test(
        backend=backend_to_test,
        ground_truth_backend=ground_truth_backend,
        ret_np_flat=ret_np_flat,
        ret_np_from_gt_flat=ret_np_from_gt_flat,
        rtol=rtol_,
        atol=atol_,
    )


def test_frontend_method(
    *,
    init_input_dtypes: Union[ivy.Dtype, List[ivy.Dtype]] = None,
    method_input_dtypes: Union[ivy.Dtype, List[ivy.Dtype]],
    init_flags,
    method_flags,
    init_all_as_kwargs_np: dict = None,
    method_all_as_kwargs_np: dict,
    frontend: str,
    frontend_method_data: FrontendMethodData,
    backend_to_test: str,
    on_device,
    rtol_: float = None,
    atol_: float = 1e-06,
    test_values: Union[bool, str] = True,
):
    """
    Test a class-method that consumes (or returns) arrays for the current backend by
    comparing the result with numpy.

    Parameters
    ----------
    init_input_dtypes
        data types of the input arguments to the constructor in order.
    init_as_variable_flags
        dictates whether the corresponding input argument passed to the constructor
        should be treated as an ivy.Variable.
    init_num_positional_args
        number of input arguments that must be passed as positional arguments to the
        constructor.
    init_native_array_flags
        dictates whether the corresponding input argument passed to the constructor
        should be treated as a native array.
    init_all_as_kwargs_np:
        input arguments to the constructor as keyword arguments.
    method_input_dtypes
        data types of the input arguments to the method in order.
    method_all_as_kwargs_np:
        input arguments to the method as keyword arguments.
    frontend
        current frontend (framework).
    rtol_
        relative tolerance value.
    atol_
        absolute tolerance value.
    test_values
        can be a bool or a string to indicate whether correctness of values should be
        tested. If the value is `with_v`, shapes are tested but not values.

    Returns
    -------
    ret
        optional, return value from the function
    ret_gt
        optional, return value from the Ground Truth function
    """
    # Constructor arguments #
    args_np_constructor, kwargs_np_constructor = kwargs_to_args_n_kwargs(
        num_positional_args=init_flags.num_positional_args,
        kwargs=init_all_as_kwargs_np,
    )

    # extract all arrays from the arguments and keyword arguments
    con_arg_np_vals, con_args_idxs, con_c_arg_vals = _get_nested_np_arrays(
        args_np_constructor
    )
    con_kwarg_np_vals, con_kwargs_idxs, con_c_kwarg_vals = _get_nested_np_arrays(
        kwargs_np_constructor
    )

    # make all lists equal in length
    num_arrays_constructor = con_c_arg_vals + con_c_kwarg_vals
    if len(init_input_dtypes) < num_arrays_constructor:
        init_input_dtypes = [
            init_input_dtypes[0] for _ in range(num_arrays_constructor)
        ]
    if len(init_flags.as_variable) < num_arrays_constructor:
        init_flags.as_variable = [
            init_flags.as_variable[0] for _ in range(num_arrays_constructor)
        ]
    if len(init_flags.native_arrays) < num_arrays_constructor:
        init_flags.native_arrays = [
            init_flags.native_arrays[0] for _ in range(num_arrays_constructor)
        ]

    # update variable flags to be compatible with float dtype
    with update_backend(backend_to_test) as ivy_backend:
        init_flags.as_variable = [
            v if ivy_backend.is_float_dtype(d) else False
            for v, d in zip(init_flags.as_variable, init_input_dtypes)
        ]

    # Create Args
    args_constructor, kwargs_constructor = create_args_kwargs(
        backend=backend_to_test,
        args_np=args_np_constructor,
        arg_np_vals=con_arg_np_vals,
        args_idxs=con_args_idxs,
        kwargs_np=kwargs_np_constructor,
        kwarg_np_vals=con_kwarg_np_vals,
        kwargs_idxs=con_kwargs_idxs,
        input_dtypes=init_input_dtypes,
        test_flags=init_flags,
        on_device=on_device,
    )
    # End constructor #

    # Method arguments #
    args_np_method, kwargs_np_method = kwargs_to_args_n_kwargs(
        num_positional_args=method_flags.num_positional_args,
        kwargs=method_all_as_kwargs_np,
    )

    # extract all arrays from the arguments and keyword arguments
    met_arg_np_vals, met_args_idxs, met_c_arg_vals = _get_nested_np_arrays(
        args_np_method
    )
    met_kwarg_np_vals, met_kwargs_idxs, met_c_kwarg_vals = _get_nested_np_arrays(
        kwargs_np_method
    )

    # make all lists equal in length
    num_arrays_method = met_c_arg_vals + met_c_kwarg_vals
    if len(method_input_dtypes) < num_arrays_method:
        method_input_dtypes = [method_input_dtypes[0] for _ in range(num_arrays_method)]
    if len(method_flags.as_variable) < num_arrays_method:
        method_flags.as_variable = [
            method_flags.as_variable[0] for _ in range(num_arrays_method)
        ]
    if len(method_flags.native_arrays) < num_arrays_method:
        method_flags.native_arrays = [
            method_flags.native_arrays[0] for _ in range(num_arrays_method)
        ]

    with update_backend(backend_to_test) as ivy_backend:
        method_flags.as_variable = [
            v if ivy_backend.is_float_dtype(d) else False
            for v, d in zip(method_flags.as_variable, method_input_dtypes)
        ]

        # Create Args
        args_method, kwargs_method = create_args_kwargs(
            backend=backend_to_test,
            args_np=args_np_method,
            arg_np_vals=met_arg_np_vals,
            args_idxs=met_args_idxs,
            kwargs_np=kwargs_np_method,
            kwarg_np_vals=met_kwarg_np_vals,
            kwargs_idxs=met_kwargs_idxs,
            input_dtypes=method_input_dtypes,
            test_flags=method_flags,
            on_device=on_device,
        )
        # End Method #

        args_constructor_ivy, kwargs_constructor_ivy = ivy_backend.args_to_ivy(
            *args_constructor, **kwargs_constructor
        )
        args_method_ivy, kwargs_method_ivy = ivy_backend.args_to_ivy(
            *args_method, **kwargs_method
        )
        args_constructor_np = ivy_backend.nested_map(
            args_constructor_ivy,
            lambda x: (
                ivy_backend.to_numpy(x._data) if isinstance(x, ivy_backend.Array) else x
            ),
            shallow=False,
        )
        kwargs_constructor_np = ivy_backend.nested_map(
            kwargs_constructor_ivy,
            lambda x: (
                ivy_backend.to_numpy(x._data) if isinstance(x, ivy_backend.Array) else x
            ),
            shallow=False,
        )
        args_method_np = ivy_backend.nested_map(
            args_method_ivy,
            lambda x: (
                ivy_backend.to_numpy(x._data) if isinstance(x, ivy_backend.Array) else x
            ),
            shallow=False,
        )
        kwargs_method_np = ivy_backend.nested_map(
            kwargs_method_ivy,
            lambda x: (
                ivy_backend.to_numpy(x._data) if isinstance(x, ivy_backend.Array) else x
            ),
            shallow=False,
        )

        # TODO, pretty bad hack, please do it this in proper way.
        ivy_backend.utils.dynamic_import.import_module(
            f"ivy.functional.frontends.{frontend}"
        )
        ivy_frontend_creation_fn = getattr(
            getattr(getattr(getattr(ivy_backend, "functional"), "frontends"), frontend),
            frontend_method_data.init_name,
        )
        # Run testing
        ins = ivy_frontend_creation_fn(*args_constructor, **kwargs_constructor)
        ret, ret_np_flat = get_ret_and_flattened_np_array(
            backend_to_test,
            ins.__getattribute__(frontend_method_data.method_name),
            *args_method,
            **kwargs_method,
        )

    # Compute the return with the native frontend framework
    with update_backend(frontend) as gt_backend:
        args_constructor_frontend = gt_backend.nested_map(
            args_constructor_np,
            lambda x: gt_backend.native_array(x) if isinstance(x, np.ndarray) else x,
            shallow=False,
        )
        kwargs_constructor_frontend = gt_backend.nested_map(
            kwargs_constructor_np,
            lambda x: gt_backend.native_array(x) if isinstance(x, np.ndarray) else x,
            shallow=False,
        )
        args_method_frontend = gt_backend.nested_map(
            args_method_np,
            lambda x: (
                gt_backend.native_array(x)
                if isinstance(x, np.ndarray)
                else (
                    gt_backend.as_native_dtype(x)
                    if isinstance(x, gt_backend.Dtype)
                    else (
                        gt_backend.as_native_dev(x)
                        if isinstance(x, gt_backend.Device)
                        else x
                    )
                )
            ),
            shallow=False,
        )
        kwargs_method_frontend = gt_backend.nested_map(
            kwargs_method_np,
            lambda x: gt_backend.native_array(x) if isinstance(x, np.ndarray) else x,
            shallow=False,
        )

        # change ivy dtypes to native dtypes
        if "dtype" in kwargs_method_frontend:
            kwargs_method_frontend["dtype"] = gt_backend.as_native_dtype(
                kwargs_method_frontend["dtype"]
            )

        # change ivy device to native devices
        if "device" in kwargs_method_frontend:
            kwargs_method_frontend["device"] = gt_backend.as_native_dev(
                kwargs_method_frontend["device"]
            )
        frontend_creation_fn = getattr(
            frontend_method_data.framework_init_module, frontend_method_data.init_name
        )
        ins_gt = frontend_creation_fn(
            *args_constructor_frontend, **kwargs_constructor_frontend
        )
        frontend_ret = ins_gt.__getattribute__(frontend_method_data.method_name)(
            *args_method_frontend, **kwargs_method_frontend
        )
        if frontend == "tensorflow" and isinstance(frontend_ret, tf.TensorShape):
            frontend_ret_np_flat = [np.asarray(frontend_ret, dtype=np.int32)]
        elif gt_backend.isscalar(frontend_ret):
            frontend_ret_np_flat = [np.asarray(frontend_ret)]
        else:
            # tuplify the frontend return
            if not isinstance(frontend_ret, tuple):
                frontend_ret = (frontend_ret,)
            frontend_ret_idxs = gt_backend.nested_argwhere(
                frontend_ret, gt_backend.is_native_array
            )
            frontend_ret_flat = gt_backend.multi_index_nest(
                frontend_ret, frontend_ret_idxs
            )
            frontend_ret_np_flat = [gt_backend.to_numpy(x) for x in frontend_ret_flat]

    # assuming value test will be handled manually in the test function
    if not test_values:
        return ret, frontend_ret

    # value test
    if isinstance(rtol_, dict):
        rtol_ = _get_framework_rtol(rtol_, backend_to_test)
    if isinstance(atol_, dict):
        atol_ = _get_framework_atol(atol_, backend_to_test)

    value_test(
        ret_np_flat=ret_np_flat,
        ret_np_from_gt_flat=frontend_ret_np_flat,
        rtol=rtol_,
        atol=atol_,
        backend=backend_to_test,
        ground_truth_backend=frontend,
    )


# Helpers
DEFAULT_RTOL = None
DEFAULT_ATOL = 1e-06


def _get_framework_rtol(rtols: dict, current_fw: str):
    if current_fw in rtols.keys():
        return rtols[current_fw]
    return DEFAULT_RTOL


def _get_framework_atol(atols: dict, current_fw: str):
    if current_fw in atols.keys():
        return atols[current_fw]
    return DEFAULT_ATOL


def _get_nested_np_arrays(nest):
    """
    Search for a NumPy arrays in a nest.

    Parameters
    ----------
    nest
        nest to search in.

    Returns
    -------
         Items found, indices, and total number of arrays found
    """
    indices = ivy.nested_argwhere(nest, lambda x: isinstance(x, np.ndarray))

    ret = ivy.multi_index_nest(nest, indices)
    return ret, indices, len(ret)


def create_args_kwargs(
    *,
    backend: str,
    args_np,
    arg_np_vals,
    args_idxs,
    kwargs_np,
    kwarg_np_vals,
    kwargs_idxs,
    input_dtypes,
    test_flags: Union[pf.FunctionTestFlags, pf.MethodTestFlags],
    on_device,
):
    """
    Create arguments and keyword-arguments for the function to test.

    Parameters
    ----------
    args_np
        A dictionary of arguments in Numpy.
    kwargs_np
        A dictionary of keyword-arguments in Numpy.
    input_dtypes
        data-types of the input arguments and keyword-arguments.

    Returns
    -------
    Backend specific arguments, keyword-arguments
    """
    # create args
    with update_backend(backend) as ivy_backend:
        args = ivy_backend.copy_nest(args_np, to_mutable=False)
        ivy_backend.set_nest_at_indices(
            args,
            args_idxs,
            test_flags.apply_flags(
                arg_np_vals,
                input_dtypes,
                0,
                backend=backend,
                on_device=on_device,
            ),
        )

        # create kwargs
        kwargs = ivy_backend.copy_nest(kwargs_np, to_mutable=False)
        ivy_backend.set_nest_at_indices(
            kwargs,
            kwargs_idxs,
            test_flags.apply_flags(
                kwarg_np_vals,
                input_dtypes,
                len(arg_np_vals),
                backend=backend,
                on_device=on_device,
            ),
        )
    return args, kwargs


def convtrue(argument):
    """Convert NativeClass in argument to true framework counter part."""
    if isinstance(argument, NativeClass):
        return argument._native_class
    return argument


def wrap_frontend_function_args(argument):
    """Wrap frontend function arguments to return native arrays."""
<<<<<<< HEAD
    # TODO pass as an argument and do not rely on global state
    with update_backend(t_globals.CURRENT_FRONTEND_STR) as ivy_frontend:
        if ivy_frontend.nested_any(
            argument,
            lambda x: hasattr(x, "__module__")
            and x.__module__.startswith("ivy.functional.frontends"),
        ):
            return ivy_frontend.output_to_native_arrays(
                ivy_frontend.frontend_outputs_to_ivy_arrays(argument)
            )
=======
    if ivy.nested_any(
        argument,
        lambda x: hasattr(x, "__module__")
        and x.__module__.startswith("ivy.functional.frontends"),
    ):
        return output_to_native_arrays(frontend_outputs_to_ivy_arrays(argument))
    if ivy.nested_any(argument, lambda x: isinstance(x, ivy.Shape)):
        return argument.shape
>>>>>>> a6f62c09
    return argument


def kwargs_to_args_n_kwargs(*, num_positional_args, kwargs):
    """
    Split the kwargs into args and kwargs.

    The first num_positional_args ported to args.
    """
    args = [v for v in list(kwargs.values())[:num_positional_args]]
    kwargs = {k: kwargs[k] for k in list(kwargs.keys())[num_positional_args:]}
    return args, kwargs


def flatten(*, backend: str, ret):
    """Return a flattened numpy version of the arrays in ret."""
    if not isinstance(ret, tuple):
        ret = (ret,)

    with update_backend(backend) as ivy_backend:
        ret_idxs = ivy_backend.nested_argwhere(ret, ivy_backend.is_ivy_array)

        # no ivy array in the returned values, which means it returned scalar
        if len(ret_idxs) == 0:
            ret_idxs = ivy_backend.nested_argwhere(ret, ivy_backend.isscalar)
            ret_flat = ivy_backend.multi_index_nest(ret, ret_idxs)
            ret_flat = [
                ivy_backend.asarray(
                    x, dtype=ivy_backend.Dtype(str(np.asarray(x).dtype))
                )
                for x in ret_flat
            ]
        else:
            ret_flat = ivy_backend.multi_index_nest(ret, ret_idxs)
    return ret_flat


def flatten_frontend(*, ret, backend: str, frontend_array_fn=None):
    """Return a flattened numpy version of the frontend arrays in ret."""
    if not isinstance(ret, tuple):
        ret = (ret,)

    with update_backend(backend) as ivy_backend:
        ret_idxs = ivy_backend.nested_argwhere(ret, _is_frontend_array)

        # handle scalars
        if len(ret_idxs) == 0:
            ret_idxs = ivy_backend.nested_argwhere(ret, ivy.isscalar)
            ret_flat = ivy_backend.multi_index_nest(ret, ret_idxs)
            ret_flat = [
                frontend_array_fn(x, dtype=ivy_backend.Dtype(str(np.asarray(x).dtype)))
                for x in ret_flat
            ]

        else:
            ret_flat = ivy_backend.multi_index_nest(ret, ret_idxs)
    return ret_flat


def flatten_and_to_np(*, backend: str, ret):
    # flatten the return
    ret_flat = flatten(backend=backend, ret=ret)
    with update_backend(backend) as ivy_backend:
        return [ivy_backend.to_numpy(x) for x in ret_flat]


def flatten_frontend_to_np(*, backend: str, ret, frontend_array_fn=None):
    # flatten the return

    ret_flat = flatten_frontend(
        ret=ret, backend=backend, frontend_array_fn=frontend_array_fn
    )

    with update_backend(backend) as ivy_backend:
        return [ivy_backend.to_numpy(x.ivy_array) for x in ret_flat]


def get_ret_and_flattened_np_array(
    backend_to_test: str, fn, *args, test_compile: bool = False, **kwargs
):
    """
    Run func with args and kwargs.

    Return the result along with its flattened version.
    """
    fn = compiled_if_required(
        backend_to_test, fn, test_compile=test_compile, args=args, kwargs=kwargs
    )
    with update_backend(backend_to_test) as ivy_backend:
        ret = fn(*args, **kwargs)

        def map_fn(x):
            if _is_frontend_array(x):
                return x.ivy_array
            elif ivy_backend.is_native_array(x) or isinstance(x, np.ndarray):
                return ivy_backend.to_ivy(x)
            return x

        ret = ivy_backend.nested_map(ret, map_fn, include_derived={tuple: True})
        return ret, flatten_and_to_np(backend=backend_to_test, ret=ret)


def get_frontend_ret(
    backend,
    frontend_fn,
    *args,
    as_ivy_arrays=True,
    **kwargs,
):
    with update_backend(backend) as ivy_backend:
        ret = frontend_fn(*args, **kwargs)
        if as_ivy_arrays:
            ret = ivy_backend.nested_map(
                ret, _frontend_array_to_ivy, include_derived={tuple: True}
            )
    return ret


def args_to_container(array_args):
    array_args_container = ivy.Container({str(k): v for k, v in enumerate(array_args)})
    return array_args_container


def as_lists(*args):
    """Change the elements in args to be of type list."""
    return (a if isinstance(a, list) else [a] for a in args)


def gradient_incompatible_function(*, fn):
    return (
        not ivy.supports_gradients
        and hasattr(fn, "computes_gradients")
        and fn.computes_gradients
    )


def gradient_unsupported_dtypes(*, fn):
    visited = set()
    to_visit = [fn]
    out, res = {}, {}
    while to_visit:
        fn = to_visit.pop()
        if fn in visited:
            continue
        visited.add(fn)
        unsupported_grads = (
            fn.unsupported_gradients if hasattr(fn, "unsupported_gradients") else {}
        )
        for k, v in unsupported_grads.items():
            if k not in out:
                out[k] = []
            out[k].extend(v)
        # skip if it's not a function
        if not (inspect.isfunction(fn) or inspect.ismethod(fn)):
            continue
        fl = _get_function_list(fn)
        res = _get_functions_from_string(fl, __import__(fn.__module__))
        to_visit.extend(res)
    return out


def _is_frontend_array(x):
    return hasattr(x, "ivy_array")


def _frontend_array_to_ivy(x):
    if _is_frontend_array(x):
        return x.ivy_array
    else:
        return x


def args_to_frontend(
    backend: str, *args, frontend_array_fn=None, include_derived=None, **kwargs
):
    with update_backend(backend) as ivy_backend:
        frontend_args = ivy_backend.nested_map(
            args,
            arrays_to_frontend(backend=backend, frontend_array_fn=frontend_array_fn),
            include_derived,
            shallow=False,
        )
        frontend_kwargs = ivy_backend.nested_map(
            kwargs,
            arrays_to_frontend(backend=backend, frontend_array_fn=frontend_array_fn),
            include_derived,
            shallow=False,
        )
        return frontend_args, frontend_kwargs


def arrays_to_frontend(backend: str, frontend_array_fn=None):
    with update_backend(backend) as ivy_backend:

        def _new_fn(x, *args, **kwargs):
            if _is_frontend_array(x):
                return x
            elif ivy_backend.is_array(x):
                if tuple(x.shape) == ():
                    try:
                        ret = frontend_array_fn(
                            x, dtype=ivy_backend.Dtype(str(x.dtype))
                        )
                    except IvyException:
                        ret = frontend_array_fn(x, dtype=ivy_backend.array(x).dtype)
                else:
                    ret = frontend_array_fn(x)
                return ret
            return x

    return _new_fn<|MERGE_RESOLUTION|>--- conflicted
+++ resolved
@@ -379,7 +379,7 @@
                 ),
                 lambda x: not x,
             ), "the array in out argument does not contain same value as the returned"
-            if not max(test_flags.container) and ivy.native_inplace_support:
+            if not max(test_flags.container) and ivy_backend.native_inplace_support:
                 # these backends do not always support native inplace updates
                 assert not ivy_backend.nested_any(
                     ivy_backend.nested_multi_map(
@@ -607,7 +607,6 @@
         function_module = local_importer.import_module(frontend_submods)
         frontend_fn = getattr(function_module, fn_name)
 
-<<<<<<< HEAD
         # apply test flags etc.
         args, kwargs = create_args_kwargs(
             backend=backend_to_test,
@@ -620,18 +619,18 @@
             input_dtypes=input_dtypes,
             test_flags=test_flags,
             on_device=on_device,
-=======
-    # Make copy for arguments for functions that might use
-    # inplace update by default
-    copy_kwargs = copy.deepcopy(kwargs_for_test)
-    copy_args = copy.deepcopy(args_for_test)
-    # strip the decorator to get an Ivy array
-    # ToDo, fix testing for jax frontend for x32
-    if frontend == "jax":
-        importlib.import_module("ivy.functional.frontends.jax").config.update(
-            "jax_enable_x64", True
->>>>>>> a6f62c09
-        )
+        )
+
+        # Make copy for arguments for functions that might use
+        # inplace update by default
+        copy_kwargs = copy.deepcopy(args)
+        copy_args = copy.deepcopy(kwargs)
+        # strip the decorator to get an Ivy array
+        # ToDo, fix testing for jax frontend for x32
+        if frontend == "jax":
+            importlib.import_module("ivy.functional.frontends.jax").config.update(
+                "jax_enable_x64", True
+            )
 
         # Make copy for arguments for functions that might use
         # inplace update by default
@@ -729,35 +728,18 @@
                     if test_flags.generate_frontend_arrays:
                         assert ret.ivy_array.data is out.ivy_array.data
                     else:
-<<<<<<< HEAD
                         assert ret.data is out.data
                 assert ret is out
         elif test_flags.inplace:
             assert not isinstance(ret, tuple)
-=======
-                        assert ret_array.data is out_array.data
-                assert ret_array is out_array
-        else:
-            if ivy.native_inplace_support and not any(
-                (ivy.isscalar(ret), ivy.isscalar(out))
-            ):
-                if test_flags.generate_frontend_arrays:
-                    assert ret.ivy_array.data is out.ivy_array.data
-                else:
-                    assert ret.data is out.data
-            assert ret is out
-    elif test_flags.inplace:
-        assert not isinstance(ret, tuple)
-
-        if test_flags.generate_frontend_arrays:
-            assert _is_frontend_array(ret)
-        else:
-            assert ivy.is_array(ret)
-
-        if test_flags.generate_frontend_arrays:
-            array_fn = _is_frontend_array
-        else:
-            array_fn = ivy.is_array
+
+            if test_flags.generate_frontend_arrays:
+                assert _is_frontend_array(ret)
+                array_fn = _is_frontend_array
+            else:
+                assert ivy_backend.is_array(ret)
+                array_fn = ivy_backend.is_array
+
         if "inplace" in list(inspect.signature(frontend_fn).parameters.keys()):
             # the function provides optional inplace update
             # set inplace update to be True and check
@@ -765,7 +747,7 @@
             # and if inputted reference's content is correctly updated
             copy_kwargs["inplace"] = True
             copy_kwargs["as_ivy_arrays"] = False
-            first_array = ivy.func_wrapper._get_first_array(
+            first_array = ivy_backend.func_wrapper._get_first_array(
                 *copy_args, array_fn=array_fn, **copy_kwargs
             )
             ret_ = get_frontend_ret(frontend_fn, *copy_args, **copy_kwargs)
@@ -774,41 +756,13 @@
             # the function provides inplace update by default
             # check if returned reference is inputted reference
             copy_kwargs["as_ivy_arrays"] = False
-            first_array = ivy.func_wrapper._get_first_array(
+            first_array = ivy_backend.func_wrapper._get_first_array(
                 *args, array_fn=array_fn, **kwargs
             )
             ret_ = get_frontend_ret(frontend_fn, *args, **kwargs)
             assert first_array is ret_
 
     # create NumPy args
->>>>>>> a6f62c09
-
-            if test_flags.generate_frontend_arrays:
-                assert _is_frontend_array(ret)
-                array_fn = _is_frontend_array
-            else:
-                assert ivy_backend.is_array(ret)
-                array_fn = ivy_backend.is_array
-
-            if "inplace" in list(inspect.signature(frontend_fn).parameters.keys()):
-                # the function provides optional inplace update
-                # set inplace update to be True and check
-                # if returned reference is inputted reference
-                # and if inputted reference's content is correctly updated
-                copy_kwargs["inplace"] = True
-                first_array = ivy_backend.func_wrapper._get_first_array(
-                    *copy_args, array_fn=array_fn, **copy_kwargs
-                )
-                ret_ = get_frontend_ret(frontend_fn, *copy_args, **copy_kwargs)
-                assert first_array is ret_
-            else:
-                # the function provides inplace update by default
-                # check if returned reference is inputted reference
-                first_array = ivy_backend.func_wrapper._get_first_array(
-                    *args, array_fn=array_fn, **kwargs
-                )
-                ret_ = get_frontend_ret(frontend_fn, *args, **kwargs)
-                assert first_array is ret_
 
         ret_np_flat = flatten_and_to_np(backend=backend_to_test, ret=ret)
 
@@ -1842,7 +1796,6 @@
 
 def wrap_frontend_function_args(argument):
     """Wrap frontend function arguments to return native arrays."""
-<<<<<<< HEAD
     # TODO pass as an argument and do not rely on global state
     with update_backend(t_globals.CURRENT_FRONTEND_STR) as ivy_frontend:
         if ivy_frontend.nested_any(
@@ -1853,16 +1806,8 @@
             return ivy_frontend.output_to_native_arrays(
                 ivy_frontend.frontend_outputs_to_ivy_arrays(argument)
             )
-=======
-    if ivy.nested_any(
-        argument,
-        lambda x: hasattr(x, "__module__")
-        and x.__module__.startswith("ivy.functional.frontends"),
-    ):
-        return output_to_native_arrays(frontend_outputs_to_ivy_arrays(argument))
-    if ivy.nested_any(argument, lambda x: isinstance(x, ivy.Shape)):
+    if ivy_frontend.nested_any(argument, lambda x: isinstance(x, ivy_frontend.Shape)):
         return argument.shape
->>>>>>> a6f62c09
     return argument
 
 
