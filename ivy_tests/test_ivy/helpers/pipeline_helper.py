--- conflicted
+++ resolved
@@ -15,16 +15,11 @@
         return
 
 
-<<<<<<< HEAD
 update_backend: Callable = ivy.utils.backend.ContextManager
 # update_backend: Callable = WithBackendContext
-=======
-# update_backend: Callable = ivy.utils.backend.ContextManager
-update_backend: Callable = WithBackendContext
 
 
 def get_frontend_config(frontend: str):
     return importlib.import_module(
         f"ivy_tests.test_ivy.test_frontends.config.{frontend}"
-    )
->>>>>>> e4b4aeea
+    )