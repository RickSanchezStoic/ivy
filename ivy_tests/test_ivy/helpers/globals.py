"""
A state holder for testing, this is only intended to hold and store testing data to be
used by the test helpers to prune unsupported data.

Should not be used inside any of the test functions.
"""


from dataclasses import dataclass
from .pipeline_helper import get_frontend_config

# needed for multiversion
<<<<<<< HEAD
available_frameworks = ["numpy", "jax", "tensorflow", "torch", "paddle", "mxnet"]
=======
available_frameworks = [
    "numpy",
    "jax",
    "tensorflow",
    "torch",
    "paddle",
    "mxnet",
    "scipy",
]
>>>>>>> 6aad1631

# This is used to make sure the variable is not being overriden
_Notsetval = object()
CURRENT_GROUND_TRUTH_BACKEND: callable = _Notsetval
CURRENT_BACKEND: callable = _Notsetval
CURRENT_FRONTEND: callable = _Notsetval
CURRENT_FRONTEND_CONFIG: _Notsetval
CURRENT_RUNNING_TEST = _Notsetval
CURRENT_DEVICE = _Notsetval
CURRENT_DEVICE_STRIPPED = _Notsetval
CURRENT_FRONTEND_STR = None


@dataclass(frozen=True)  # ToDo use kw_only=True when version is updated
class TestData:
    test_fn: callable
    fn_tree: str
    fn_name: str
    supported_device_dtypes: dict = None
    is_method: bool = False


class InterruptedTest(BaseException):
    """Indicate that a test tried to write global attributes while a test is running."""

    def __init__(self, test_interruped):
        super.__init__(f"{test_interruped} was interruped during execution.")


# Setup


def setup_api_test(
    backend: str,
    ground_truth_backend: str,
    device: str,
    test_data: TestData = None,
):
    if test_data is not None:
        _set_test_data(test_data)
    if ground_truth_backend is not None:
        _set_ground_truth_backend(ground_truth_backend)
    _set_backend(backend)
    _set_device(device)


def teardown_api_test():
    _unset_test_data()
    _unset_ground_truth_backend()
    _unset_backend()
    _unset_device()


def setup_frontend_test(frontend: str, backend: str, device: str, test_data: TestData):
    if test_data is not None:
        _set_test_data(test_data)
    _set_frontend(frontend)
    _set_backend(backend)
    _set_device(device)


def teardown_frontend_test():
    _unset_test_data()
    _unset_frontend()
    _unset_backend()
    _unset_device()


def _set_test_data(test_data: TestData):
    global CURRENT_RUNNING_TEST
    if CURRENT_RUNNING_TEST is not _Notsetval:
        raise InterruptedTest(CURRENT_RUNNING_TEST)
    CURRENT_RUNNING_TEST = test_data


def _set_frontend(framework: str):
    global CURRENT_FRONTEND
    global CURRENT_FRONTEND_CONFIG
    if CURRENT_FRONTEND is not _Notsetval:
        raise InterruptedTest(CURRENT_RUNNING_TEST)
    CURRENT_FRONTEND_CONFIG = get_frontend_config(framework)
    CURRENT_FRONTEND = framework


def _set_backend(framework: str):
    global CURRENT_BACKEND
    if CURRENT_BACKEND is not _Notsetval:
        raise InterruptedTest(CURRENT_RUNNING_TEST)
    CURRENT_BACKEND = framework


def _set_ground_truth_backend(framework: str):
    global CURRENT_GROUND_TRUTH_BACKEND
    if CURRENT_GROUND_TRUTH_BACKEND is not _Notsetval:
        raise InterruptedTest(CURRENT_RUNNING_TEST)
    CURRENT_GROUND_TRUTH_BACKEND = framework


def _set_device(device: str):
    global CURRENT_DEVICE, CURRENT_DEVICE_STRIPPED
    if CURRENT_DEVICE is not _Notsetval or CURRENT_DEVICE_STRIPPED is not _Notsetval:
        raise InterruptedTest(CURRENT_RUNNING_TEST)
    CURRENT_DEVICE = device
    CURRENT_DEVICE_STRIPPED = device.partition(":")[0]


# Teardown


def _unset_test_data():
    global CURRENT_RUNNING_TEST
    CURRENT_RUNNING_TEST = _Notsetval


def _unset_frontend():
    global CURRENT_FRONTEND, CURRENT_FRONTEND_CONFIG
    CURRENT_FRONTEND = _Notsetval
    CURRENT_FRONTEND_CONFIG = _Notsetval


def _unset_backend():
    global CURRENT_BACKEND
    CURRENT_BACKEND = _Notsetval


def _unset_ground_truth_backend():
    global CURRENT_GROUND_TRUTH_BACKEND
    CURRENT_GROUND_TRUTH_BACKEND = _Notsetval


def _unset_device():
    global CURRENT_DEVICE, CURRENT_DEVICE_STRIPPED
    CURRENT_DEVICE = _Notsetval
    CURRENT_DEVICE_STRIPPED = _Notsetval<|MERGE_RESOLUTION|>--- conflicted
+++ resolved
@@ -10,9 +10,6 @@
 from .pipeline_helper import get_frontend_config
 
 # needed for multiversion
-<<<<<<< HEAD
-available_frameworks = ["numpy", "jax", "tensorflow", "torch", "paddle", "mxnet"]
-=======
 available_frameworks = [
     "numpy",
     "jax",
@@ -22,7 +19,6 @@
     "mxnet",
     "scipy",
 ]
->>>>>>> 6aad1631
 
 # This is used to make sure the variable is not being overriden
 _Notsetval = object()
