# global
import math
from hypothesis import strategies as st
import numpy as np

# local
import ivy_tests.test_ivy.helpers as helpers
from ivy_tests.test_ivy.helpers import handle_test
import ivy


@st.composite
def _generate_diag_args(draw):
    x_shape = draw(
        helpers.get_shape(
            min_num_dims=1, max_num_dims=2, min_dim_size=1, max_dim_size=5
        )
    )

    flat_x_shape = math.prod(x_shape)

    dtype_x = draw(
        helpers.dtype_and_values(
            available_dtypes=helpers.get_dtypes("numeric"),
            shape=x_shape,
            min_value=-1e2,
            max_value=1e2,
        )
    )

    offset = draw(helpers.ints(min_value=-5, max_value=5))

    dtype = dtype_x[0]

    dtype_padding_value = draw(
        helpers.dtype_and_values(
            available_dtypes=dtype,
            max_dim_size=1,
            min_dim_size=1,
            min_num_dims=1,
            max_num_dims=1,
            min_value=-1e2,
            max_value=1e2,
        )
    )

    align = draw(
        st.sampled_from(["RIGHT_LEFT", "RIGHT_RIGHT", "LEFT_LEFT", "LEFT_RIGHT"])
    )

    if offset < 0:
        num_rows_is_negative = draw(st.booleans())
        if num_rows_is_negative:
            num_rows = -1
            num_cols = draw(
                st.one_of(
                    st.integers(min_value=-1, max_value=-1),
                    st.integers(min_value=flat_x_shape, max_value=50),
                )
            )
        else:
            num_rows_is_as_expected = draw(st.booleans())
            if num_rows_is_as_expected:
                num_rows = flat_x_shape + abs(offset)
                num_cols = draw(
                    st.one_of(
                        st.integers(min_value=-1, max_value=-1),
                        st.integers(min_value=flat_x_shape, max_value=50),
                    )
                )
            else:
                num_rows = draw(
                    st.integers(min_value=flat_x_shape + abs(offset) + 1, max_value=50)
                )
                num_cols = draw(st.sampled_from([-1, flat_x_shape]))
    if offset > 0:
        num_cols_is_negative = draw(st.booleans())
        if num_cols_is_negative:
            num_cols = -1
            num_rows = draw(
                st.one_of(
                    st.integers(min_value=-1, max_value=-1),
                    st.integers(min_value=flat_x_shape, max_value=50),
                )
            )
        else:
            num_cols_is_as_expected = draw(st.booleans())
            if num_cols_is_as_expected:
                num_cols = flat_x_shape + abs(offset)
                num_rows = draw(
                    st.one_of(
                        st.integers(min_value=-1, max_value=-1),
                        st.integers(min_value=flat_x_shape, max_value=50),
                    )
                )
            else:
                num_cols = draw(
                    st.integers(min_value=flat_x_shape + abs(offset) + 1, max_value=50)
                )
                num_rows = draw(st.sampled_from([-1, flat_x_shape]))

    if offset == 0:
        num_rows_is_negative = draw(st.booleans())
        num_cols_is_negative = draw(st.booleans())

        if num_rows_is_negative and num_cols_is_negative:
            num_rows = -1
            num_cols = -1

        if num_rows_is_negative:
            num_rows = -1
            num_cols = draw(
                st.integers(min_value=flat_x_shape + abs(offset), max_value=50)
            )

        if num_cols_is_negative:
            num_cols = -1
            num_rows = draw(
                st.integers(min_value=flat_x_shape + abs(offset), max_value=50)
            )

        else:
            num_rows_is_as_expected = draw(st.booleans())
            if num_rows_is_as_expected:
                num_rows = flat_x_shape
                num_cols = draw(
                    st.integers(min_value=flat_x_shape + abs(offset), max_value=50)
                )
            else:
                num_cols = flat_x_shape
                num_rows = draw(
                    st.integers(min_value=flat_x_shape + abs(offset), max_value=50)
                )

    return dtype_x, offset, dtype_padding_value, align, num_rows, num_cols


@st.composite
def _generate_eigh_tridiagonal_args(draw):
    dtype, alpha = draw(
        helpers.dtype_and_values(
            min_dim_size=2,
            min_num_dims=1,
            max_num_dims=1,
            min_value=2.0,
            max_value=5,
            available_dtypes=helpers.get_dtypes("float"),
        )
    )
    beta_shape = len(alpha[0]) - 1
    dtype, beta = draw(
        helpers.dtype_and_values(
            available_dtypes=dtype,
            shape=(beta_shape,),
            min_value=2.0,
            max_value=5,
        )
    )

    select = draw(st.sampled_from(("a", "i", "v")))
    if select == "a":
        select_range = None
    elif select == "i":
        range_slice = draw(
            st.slices(beta_shape).filter(
                lambda x: x.start
                and x.stop
                and x.step
                and x.start >= 0
                and x.stop >= 0
                and x.step >= 0
                and x.start < x.stop
            )
        )

        select_range = [range_slice.start, range_slice.stop]
    else:
        select_range = [-100, 100]

    eigvals_only = draw(st.booleans())
    tol = draw(st.floats(1e-5, 1e-3) | st.just(None))
    return dtype, alpha, beta, eigvals_only, select, select_range, tol


# eigh_tridiagonal
@handle_test(
    fn_tree="eigh_tridiagonal",
    args_packet=_generate_eigh_tridiagonal_args(),
    test_gradients=st.just(False),
)
def test_eigh_tridiagonal(
    *,
    args_packet,
    test_flags,
    backend_fw,
    fn_name,
    on_device,
):
    dtype, alpha, beta, eigvals_only, select, select_range, tol = args_packet
    test_flags.with_out = False
    results = helpers.test_function(
        ground_truth_backend="numpy",
        test_flags=test_flags,
        backend_to_test=backend_fw,
        fn_name=fn_name,
        on_device=on_device,
        rtol_=1e-2,
        atol_=1e-2,
        input_dtypes=dtype,
        alpha=alpha[0],
        beta=beta[0],
        eigvals_only=eigvals_only,
        select=select,
        select_range=select_range,
        tol=tol,
        test_values=eigvals_only,
        return_flat_np_arrays=True,
    )
    if results is None:
        return
    ret_np_flat, ret_np_from_gt_flat = results
    reconstructed_np = None
    for i in range(len(ret_np_flat) // 2):
        eigenvalue = ret_np_flat[i]
        eigenvector = ret_np_flat[len(ret_np_flat) // 2 + i]
        if reconstructed_np is not None:
            reconstructed_np += eigenvalue * np.matmul(
                eigenvector.reshape(1, -1), eigenvector.reshape(-1, 1)
            )
        else:
            reconstructed_np = eigenvalue * np.matmul(
                eigenvector.reshape(1, -1), eigenvector.reshape(-1, 1)
            )

    reconstructed_from_np = None
    for i in range(len(ret_np_from_gt_flat) // 2):
        eigenvalue = ret_np_from_gt_flat[i]
        eigenvector = ret_np_from_gt_flat[len(ret_np_flat) // 2 + i]
        if reconstructed_from_np is not None:
            reconstructed_from_np += eigenvalue * np.matmul(
                eigenvector.reshape(1, -1), eigenvector.reshape(-1, 1)
            )
        else:
            reconstructed_from_np = eigenvalue * np.matmul(
                eigenvector.reshape(1, -1), eigenvector.reshape(-1, 1)
            )
    # value test
    helpers.assert_all_close(
        reconstructed_np, reconstructed_from_np, rtol=1e-1, atol=1e-2
    )


@handle_test(
    fn_tree="functional.ivy.experimental.diagflat",
    args_packet=_generate_diag_args(),
    test_gradients=st.just(False),
)
def test_diagflat(
    *,
    test_flags,
    backend_fw,
    fn_name,
    args_packet,
    on_device,
    ground_truth_backend,
):
    dtype_x, offset, dtype_padding_value, align, num_rows, num_cols = args_packet

    x_dtype, x = dtype_x
    padding_value_dtype, padding_value = dtype_padding_value
    padding_value = padding_value[0][0]

    helpers.test_function(
        ground_truth_backend=ground_truth_backend,
        input_dtypes=x_dtype + ["int64"] + padding_value_dtype,
        test_flags=test_flags,
        backend_to_test=backend_fw,
        fn_name=fn_name,
        x=x[0],
        offset=offset,
        padding_value=padding_value,
        align=align,
        num_rows=num_rows,
        num_cols=num_cols,
        on_device=on_device,
        atol_=1e-01,
        rtol_=1 / 64,
    )


@handle_test(
    fn_tree="functional.ivy.experimental.kron",
    dtype_x=helpers.dtype_and_values(
        available_dtypes=helpers.get_dtypes("numeric"),
        min_num_dims=2,
        max_num_dims=2,
        min_dim_size=1,
        max_dim_size=10,
        num_arrays=2,
        shared_dtype=True,
    ),
    test_gradients=st.just(False),
)
def test_kron(
    *,
    dtype_x,
    test_flags,
    backend_fw,
    fn_name,
    on_device,
    ground_truth_backend,
):
    dtype, x = dtype_x
    helpers.test_function(
        ground_truth_backend=ground_truth_backend,
        input_dtypes=dtype,
        test_flags=test_flags,
        on_device=on_device,
        backend_to_test=backend_fw,
        fn_name=fn_name,
        a=x[0],
        b=x[1],
    )


# matrix_exp
@handle_test(
    fn_tree="functional.ivy.experimental.matrix_exp",
    dtype_x=helpers.dtype_and_values(
        available_dtypes=helpers.get_dtypes("valid"),
        min_num_dims=2,
        max_num_dims=2,
        min_dim_size=2,
        max_dim_size=2,
        min_value=-100,
        max_value=100,
        allow_nan=False,
        shared_dtype=True,
    ),
    test_gradients=st.just(False),
)
def test_matrix_exp(
    dtype_x,
    test_flags,
    backend_fw,
    fn_name,
    on_device,
    ground_truth_backend,
):
    dtype, x = dtype_x
    helpers.test_function(
        ground_truth_backend=ground_truth_backend,
        input_dtypes=dtype,
        test_flags=test_flags,
        on_device=on_device,
        backend_to_test=backend_fw,
        fn_name=fn_name,
        x=x[0],
    )


@handle_test(
    fn_tree="functional.ivy.experimental.eig",
    dtype_x=helpers.dtype_and_values(
        available_dtypes=(
            ivy.float32,
            ivy.float64,
            ivy.int32,
            ivy.int64,
            ivy.complex64,
            ivy.complex128,
        ),
        min_num_dims=2,
        max_num_dims=3,
        min_dim_size=10,
        max_dim_size=10,
        min_value=1.0,
        max_value=1.0e5,
        shared_dtype=True,
    ),
    test_with_out=st.just(False),
    test_gradients=st.just(False),
)
def test_eig(
    dtype_x,
    test_flags,
    backend_fw,
    fn_name,
    ground_truth_backend,
):
    dtype, x = dtype_x
    helpers.test_function(
        ground_truth_backend=ground_truth_backend,
        input_dtypes=dtype,
        test_flags=test_flags,
        backend_to_test=backend_fw,
        fn_name=fn_name,
        test_values=False,
        x=x[0],
    )


@handle_test(
    fn_tree="functional.ivy.experimental.eigvals",
    dtype_x=helpers.dtype_and_values(
        available_dtypes=(
            ivy.float32,
            ivy.float64,
            ivy.int32,
            ivy.int64,
            ivy.complex64,
            ivy.complex128,
        ),
        min_num_dims=2,
        max_num_dims=3,
        min_dim_size=10,
        max_dim_size=10,
        min_value=1.0,
        max_value=1.0e5,
        shared_dtype=True,
    ),
    test_with_out=st.just(False),
    test_gradients=st.just(False),
)
def test_eigvals(
    dtype_x,
    test_flags,
    backend_fw,
    fn_name,
    ground_truth_backend,
):
    dtype, x = dtype_x
    helpers.test_function(
        ground_truth_backend=ground_truth_backend,
        input_dtypes=dtype,
        test_flags=test_flags,
        backend_to_test=backend_fw,
        fn_name=fn_name,
        test_values=False,
        x=x[0],
    )


@handle_test(
    fn_tree="functional.ivy.experimental.adjoint",
    dtype_x=helpers.dtype_and_values(
        available_dtypes=(
            ivy.float16,
            ivy.float32,
            ivy.float64,
            ivy.complex64,
            ivy.complex128,
        ),
        min_num_dims=2,
        max_num_dims=10,
        min_dim_size=1,
        max_dim_size=10,
        min_value=-1.0e5,
        max_value=1.0e5,
        allow_nan=False,
        shared_dtype=True,
    ),
)
def test_adjoint(
    dtype_x,
    test_flags,
    backend_fw,
    fn_name,
    ground_truth_backend,
):
    dtype, x = dtype_x
    helpers.test_function(
        ground_truth_backend=ground_truth_backend,
        input_dtypes=dtype,
        test_flags=test_flags,
        backend_to_test=backend_fw,
        fn_name=fn_name,
        x=x[0],
    )


# multi_dot
@st.composite
def _generate_multi_dot_dtype_and_arrays(draw):
    input_dtype = [draw(st.sampled_from(draw(helpers.get_dtypes("numeric"))))]
    matrices_dims = draw(
        st.lists(st.integers(min_value=2, max_value=10), min_size=4, max_size=4)
    )
    shape_1 = (matrices_dims[0], matrices_dims[1])
    shape_2 = (matrices_dims[1], matrices_dims[2])
    shape_3 = (matrices_dims[2], matrices_dims[3])

    matrix_1 = draw(
        helpers.dtype_and_values(
            shape=shape_1,
            dtype=input_dtype,
            min_value=-10,
            max_value=10,
        )
    )
    matrix_2 = draw(
        helpers.dtype_and_values(
            shape=shape_2,
            dtype=input_dtype,
            min_value=-10,
            max_value=10,
        )
    )
    matrix_3 = draw(
        helpers.dtype_and_values(
            shape=shape_3,
            dtype=input_dtype,
            min_value=-10,
            max_value=10,
        )
    )

    return input_dtype, [matrix_1[1][0], matrix_2[1][0], matrix_3[1][0]]


@handle_test(
    fn_tree="functional.ivy.experimental.multi_dot",
    dtype_x=_generate_multi_dot_dtype_and_arrays(),
    test_gradients=st.just(False),
)
def test_multi_dot(
    dtype_x,
    test_flags,
    backend_fw,
    fn_name,
    ground_truth_backend,
):
    dtype, x = dtype_x
    helpers.test_function(
        ground_truth_backend=ground_truth_backend,
        input_dtypes=dtype,
        test_flags=test_flags,
        backend_to_test=backend_fw,
        fn_name=fn_name,
        test_values=True,
        x=x,
        rtol_=1e-1,
        atol_=6e-1,
    )


@handle_test(
    fn_tree="functional.ivy.experimental.cond",
    dtype_x=helpers.cond_data_gen_helper(),
    test_with_out=st.just(False),
    test_gradients=st.just(False),
)
def test_cond(
    dtype_x,
    test_flags,
    backend_fw,
    on_device,
    fn_name,
    ground_truth_backend,
):
    dtype, x = dtype_x
    helpers.test_function(
        ground_truth_backend=ground_truth_backend,
        input_dtypes=dtype,
        test_flags=test_flags,
        backend_to_test=backend_fw,
        on_device=on_device,
        fn_name=fn_name,
        rtol_=1e-3,
        atol_=1e-3,
        x=x[0],
        p=x[1],
<<<<<<< HEAD
    )


@st.composite
def _get_dtype_value1_value2_cov(
    draw,
    available_dtypes,
    min_num_dims,
    max_num_dims,
    min_dim_size,
    max_dim_size,
    abs_smallest_val=None,
    min_value=None,
    max_value=None,
    allow_inf=False,
    exclude_min=False,
    exclude_max=False,
    large_abs_safety_factor=4,
    small_abs_safety_factor=4,
    safety_factor_scale="log",
):
    shape = draw(
        helpers.get_shape(
            allow_none=False,
            min_num_dims=min_num_dims,
            max_num_dims=max_num_dims,
            min_dim_size=min_dim_size,
            max_dim_size=max_dim_size,
        )
    )

    dtype = draw(st.sampled_from(draw(available_dtypes)))

    values = []
    for i in range(2):
        values.append(
            draw(
                helpers.array_values(
                    dtype=dtype,
                    shape=shape,
                    abs_smallest_val=abs_smallest_val,
                    min_value=min_value,
                    max_value=max_value,
                    allow_inf=allow_inf,
                    exclude_min=exclude_min,
                    exclude_max=exclude_max,
                    large_abs_safety_factor=large_abs_safety_factor,
                    small_abs_safety_factor=small_abs_safety_factor,
                    safety_factor_scale=safety_factor_scale,
                )
            )
        )

    value1, value2 = values[0], values[1]

    # modifiers: rowVar, bias, ddof
    rowVar = draw(st.booleans())
    bias = draw(st.booleans())
    ddof = draw(helpers.ints(min_value=0, max_value=1))

    numVals = None
    if rowVar is False:
        numVals = -1 if numVals == 0 else 0
    else:
        numVals = 0 if len(shape) == 1 else -1

    fweights = draw(
        helpers.array_values(
            dtype="int64",
            shape=shape[numVals],
            abs_smallest_val=1,
            min_value=1,
            max_value=10,
            allow_inf=False,
        )
    )

    aweights = draw(
        helpers.array_values(
            dtype="float64",
            shape=shape[numVals],
            abs_smallest_val=1,
            min_value=1,
            max_value=10,
            allow_inf=False,
            small_abs_safety_factor=1,
        )
    )

    return [dtype], value1, value2, rowVar, bias, ddof, fweights, aweights


# cov
@handle_test(
    fn_tree="functional.ivy.experimental.cov",
    dtype_x1_x2_cov=_get_dtype_value1_value2_cov(
        available_dtypes=helpers.get_dtypes("float"),
        min_num_dims=1,
        max_num_dims=2,
        min_dim_size=2,
        max_dim_size=5,
        min_value=1,
        max_value=1e10,
        abs_smallest_val=0.01,
        large_abs_safety_factor=2,
        safety_factor_scale="log",
    ),
    test_gradients=st.just(False),
    test_with_out=st.just(False),
)
def test_cov(
    *,
    dtype_x1_x2_cov,
    test_flags,
    backend_fw,
    fn_name,
    on_device,
    ground_truth_backend,
):
    dtype, x1, x2, rowVar, bias, ddof, fweights, aweights = dtype_x1_x2_cov
    helpers.test_function(
        ground_truth_backend=ground_truth_backend,
        input_dtypes=[dtype[0], dtype[0], "int64", "float64"],
        test_flags=test_flags,
        backend_to_test=backend_fw,
        fn_name=fn_name,
        on_device=on_device,
        x1=x1,
        x2=x2,
        rowVar=rowVar,
        bias=bias,
        ddof=ddof,
        fweights=fweights,
        aweights=aweights,
        return_flat_np_arrays=True,
        rtol_=1e-2,
        atol_=1e-2,
=======
>>>>>>> 9f0ee7d1
    )<|MERGE_RESOLUTION|>--- conflicted
+++ resolved
@@ -570,144 +570,4 @@
         atol_=1e-3,
         x=x[0],
         p=x[1],
-<<<<<<< HEAD
-    )
-
-
-@st.composite
-def _get_dtype_value1_value2_cov(
-    draw,
-    available_dtypes,
-    min_num_dims,
-    max_num_dims,
-    min_dim_size,
-    max_dim_size,
-    abs_smallest_val=None,
-    min_value=None,
-    max_value=None,
-    allow_inf=False,
-    exclude_min=False,
-    exclude_max=False,
-    large_abs_safety_factor=4,
-    small_abs_safety_factor=4,
-    safety_factor_scale="log",
-):
-    shape = draw(
-        helpers.get_shape(
-            allow_none=False,
-            min_num_dims=min_num_dims,
-            max_num_dims=max_num_dims,
-            min_dim_size=min_dim_size,
-            max_dim_size=max_dim_size,
-        )
-    )
-
-    dtype = draw(st.sampled_from(draw(available_dtypes)))
-
-    values = []
-    for i in range(2):
-        values.append(
-            draw(
-                helpers.array_values(
-                    dtype=dtype,
-                    shape=shape,
-                    abs_smallest_val=abs_smallest_val,
-                    min_value=min_value,
-                    max_value=max_value,
-                    allow_inf=allow_inf,
-                    exclude_min=exclude_min,
-                    exclude_max=exclude_max,
-                    large_abs_safety_factor=large_abs_safety_factor,
-                    small_abs_safety_factor=small_abs_safety_factor,
-                    safety_factor_scale=safety_factor_scale,
-                )
-            )
-        )
-
-    value1, value2 = values[0], values[1]
-
-    # modifiers: rowVar, bias, ddof
-    rowVar = draw(st.booleans())
-    bias = draw(st.booleans())
-    ddof = draw(helpers.ints(min_value=0, max_value=1))
-
-    numVals = None
-    if rowVar is False:
-        numVals = -1 if numVals == 0 else 0
-    else:
-        numVals = 0 if len(shape) == 1 else -1
-
-    fweights = draw(
-        helpers.array_values(
-            dtype="int64",
-            shape=shape[numVals],
-            abs_smallest_val=1,
-            min_value=1,
-            max_value=10,
-            allow_inf=False,
-        )
-    )
-
-    aweights = draw(
-        helpers.array_values(
-            dtype="float64",
-            shape=shape[numVals],
-            abs_smallest_val=1,
-            min_value=1,
-            max_value=10,
-            allow_inf=False,
-            small_abs_safety_factor=1,
-        )
-    )
-
-    return [dtype], value1, value2, rowVar, bias, ddof, fweights, aweights
-
-
-# cov
-@handle_test(
-    fn_tree="functional.ivy.experimental.cov",
-    dtype_x1_x2_cov=_get_dtype_value1_value2_cov(
-        available_dtypes=helpers.get_dtypes("float"),
-        min_num_dims=1,
-        max_num_dims=2,
-        min_dim_size=2,
-        max_dim_size=5,
-        min_value=1,
-        max_value=1e10,
-        abs_smallest_val=0.01,
-        large_abs_safety_factor=2,
-        safety_factor_scale="log",
-    ),
-    test_gradients=st.just(False),
-    test_with_out=st.just(False),
-)
-def test_cov(
-    *,
-    dtype_x1_x2_cov,
-    test_flags,
-    backend_fw,
-    fn_name,
-    on_device,
-    ground_truth_backend,
-):
-    dtype, x1, x2, rowVar, bias, ddof, fweights, aweights = dtype_x1_x2_cov
-    helpers.test_function(
-        ground_truth_backend=ground_truth_backend,
-        input_dtypes=[dtype[0], dtype[0], "int64", "float64"],
-        test_flags=test_flags,
-        backend_to_test=backend_fw,
-        fn_name=fn_name,
-        on_device=on_device,
-        x1=x1,
-        x2=x2,
-        rowVar=rowVar,
-        bias=bias,
-        ddof=ddof,
-        fweights=fweights,
-        aweights=aweights,
-        return_flat_np_arrays=True,
-        rtol_=1e-2,
-        atol_=1e-2,
-=======
->>>>>>> 9f0ee7d1
     )