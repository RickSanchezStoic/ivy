--- conflicted
+++ resolved
@@ -188,11 +188,7 @@
     init_flags,
     method_flags,
     on_device,
-<<<<<<< HEAD
-    backend_fw,
-=======
-    ground_truth_backend,
->>>>>>> e4b4aeea
+    ground_truth_backend,
 ):
     coo_ind, val_dtype, val, shp = sparse_data
     helpers.test_method(
