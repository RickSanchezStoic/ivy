--- conflicted
+++ resolved
@@ -52,12 +52,7 @@
         input_dtypes=input_dtype,
         test_flags=test_flags,
         on_device=on_device,
-<<<<<<< HEAD
-        backend_to_test=backend_fw,
-        ground_truth_backend=ground_truth_backend,
-=======
-        fw=backend_fw,
->>>>>>> a6a6c708
+        backend_to_test=backend_fw,
         fn_name=fn_name,
         x1=x[0],
         x2=x[1],
@@ -104,12 +99,7 @@
         input_dtypes=input_dtypes,
         test_flags=test_flags,
         on_device=on_device,
-<<<<<<< HEAD
-        ground_truth_backend=ground_truth_backend,
-        backend_to_test=backend_fw,
-=======
-        fw=backend_fw,
->>>>>>> a6a6c708
+        backend_to_test=backend_fw,
         fn_name=fn_name,
         x1=x[0],
         x2=x[1],
@@ -136,12 +126,7 @@
         input_dtypes=[x1_dtype, x2_dtype],
         test_flags=test_flags,
         on_device=on_device,
-<<<<<<< HEAD
-        ground_truth_backend=ground_truth_backend,
-        backend_to_test=backend_fw,
-=======
-        fw=backend_fw,
->>>>>>> a6a6c708
+        backend_to_test=backend_fw,
         fn_name=fn_name,
         x1=x1,
         x2=x2,
@@ -196,12 +181,7 @@
         input_dtypes=i_o_dtype[0],
         test_flags=test_flags,
         on_device=on_device,
-<<<<<<< HEAD
-        backend_to_test=backend_fw,
-        ground_truth_backend=ground_truth_backend,
-=======
-        fw=backend_fw,
->>>>>>> a6a6c708
+        backend_to_test=backend_fw,
         fn_name=fn_name,
         a=a[0],
         axis=axis,
@@ -249,12 +229,7 @@
     helpers.test_function(
         input_dtypes=input_dtype,
         test_flags=test_flags,
-<<<<<<< HEAD
-        ground_truth_backend=ground_truth_backend,
-        backend_to_test=backend_fw,
-=======
-        fw=backend_fw,
->>>>>>> a6a6c708
+        backend_to_test=backend_fw,
         on_device=on_device,
         fn_name=fn_name,
         x=x[0],
@@ -293,12 +268,7 @@
         input_dtypes=input_dtype,
         test_flags=test_flags,
         on_device=on_device,
-<<<<<<< HEAD
-        ground_truth_backend=ground_truth_backend,
-        backend_to_test=backend_fw,
-=======
-        fw=backend_fw,
->>>>>>> a6a6c708
+        backend_to_test=backend_fw,
         fn_name=fn_name,
         a=x[0],
         b=x[1],
