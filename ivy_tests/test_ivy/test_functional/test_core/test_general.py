--- conflicted
+++ resolved
@@ -1208,30 +1208,6 @@
     ),
     keep_x_dtype=st.booleans(),
 )
-<<<<<<< HEAD
-def test_inplace_update(x_val_and_dtypes, keep_x_dtype, test_flags, on_device):
-    dtype = x_val_and_dtypes[0][0]
-    if dtype in ivy.function_unsupported_devices_and_dtypes(
-        ivy.inplace_update, device=on_device
-    ):
-        return
-    x, val = x_val_and_dtypes[1]
-    x = ivy.array(x.tolist(), dtype=dtype, device=on_device)
-    val = ivy.array(val.tolist(), dtype=dtype, device=on_device)
-    if (not test_flags.as_variable and ivy.inplace_arrays_supported()) or (
-        test_flags.as_variable and ivy.inplace_variables_supported()
-    ):
-        if keep_x_dtype:
-            x_dtype = x.dtype
-            x_inplace = ivy.inplace_update(x, val, keep_input_dtype=True)
-            assert x_dtype == x_inplace.dtype
-        else:
-            x_inplace = ivy.inplace_update(x, val)
-        assert id(x_inplace) == id(x)
-        x = helpers.flatten_and_to_np(ret=x)
-        val = helpers.flatten_and_to_np(ret=val)
-        helpers.value_test(ret_np_flat=x, ret_np_from_gt_flat=val)
-=======
 def test_inplace_update(
     x_val_and_dtypes, keep_x_dtype, test_flags, on_device, backend_fw
 ):
@@ -1257,7 +1233,6 @@
             helpers.value_test(
                 backend=backend_fw, ret_np_flat=x, ret_np_from_gt_flat=val
             )
->>>>>>> 980d334b
 
 
 # inplace_decrement
@@ -1309,25 +1284,6 @@
 )
 def test_inplace_increment(x_val_and_dtypes, test_flags, on_device, backend_fw):
     dtype = x_val_and_dtypes[0][0]
-<<<<<<< HEAD
-    if dtype in ivy.function_unsupported_devices_and_dtypes(
-        ivy.inplace_increment, device=on_device
-    ):
-        return
-    x, val = x_val_and_dtypes[1]
-    x, val = x.tolist(), val.tolist()
-    x = ivy.array(x, dtype=dtype, device=on_device)
-    val = ivy.array(val, dtype=dtype, device=on_device)
-    new_val = x + val
-    if (not test_flags.as_variable and ivy.inplace_arrays_supported()) or (
-        test_flags.as_variable and ivy.inplace_variables_supported()
-    ):
-        x_inplace = ivy.inplace_increment(x, val)
-        assert id(x_inplace) == id(x)
-        x = helpers.flatten_and_to_np(ret=x)
-        new_val = helpers.flatten_and_to_np(ret=new_val)
-        helpers.value_test(ret_np_flat=x, ret_np_from_gt_flat=new_val)
-=======
     with update_backend(backend_fw) as ivy_backend:
         if dtype in ivy_backend.function_unsupported_dtypes(
             ivy_backend.inplace_increment
@@ -1348,7 +1304,6 @@
             helpers.value_test(
                 ret_np_flat=x, ret_np_from_gt_flat=new_val, backend=backend_fw
             )
->>>>>>> 980d334b
 
 
 # is_ivy_array
