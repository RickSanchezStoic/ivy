--- conflicted
+++ resolved
@@ -873,8 +873,6 @@
     helpers.test_frontend_function(
         input_dtypes=input_dtype,
         backend_to_test=backend_fw,
-<<<<<<< HEAD
-=======
         frontend=frontend,
         test_flags=test_flags,
         fn_tree=fn_tree,
@@ -905,7 +903,6 @@
     helpers.test_frontend_function(
         input_dtypes=dtype,
         backend_to_test=backend_fw,
->>>>>>> 6aad1631
         frontend=frontend,
         test_flags=test_flags,
         fn_tree=fn_tree,
