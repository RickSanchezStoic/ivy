--- conflicted
+++ resolved
@@ -42,13 +42,11 @@
     frontend,
     test_flags,
     fn_tree,
-    backend_fw,
     on_device,
 ):
     input_dtype, x = dtype_and_input
     helpers.test_frontend_function(
         input_dtypes=input_dtype,
-        backend_to_test=backend_fw,
         frontend=frontend,
         test_flags=test_flags,
         fn_tree=fn_tree,
@@ -68,14 +66,12 @@
     frontend,
     test_flags,
     fn_tree,
-    backend_fw,
     on_device,
 ):
     input_dtype, x = dtype_and_input
     assume(matrix_is_stable(x[0]))
     helpers.test_frontend_function(
         input_dtypes=input_dtype,
-        backend_to_test=backend_fw,
         frontend=frontend,
         test_flags=test_flags,
         fn_tree=fn_tree,
@@ -95,14 +91,12 @@
     frontend,
     test_flags,
     fn_tree,
-    backend_fw,
     on_device,
 ):
     input_dtype, x = dtype_and_input
     assume(matrix_is_stable(x[0]))
     helpers.test_frontend_function(
         input_dtypes=input_dtype,
-        backend_to_test=backend_fw,
         frontend=frontend,
         test_flags=test_flags,
         fn_tree=fn_tree,
@@ -122,18 +116,12 @@
     frontend,
     test_flags,
     fn_tree,
-    backend_fw,
     on_device,
 ):
     dtype, x, hermitian, atol, rtol = dtype_x_hermitian_atol_rtol
     assume(matrix_is_stable(x, cond_limit=10))
     helpers.test_frontend_function(
-<<<<<<< HEAD
-        input_dtypes=input_dtype,
-        backend_to_test=backend_fw,
-=======
         input_dtypes=dtype,
->>>>>>> a6f62c09
         frontend=frontend,
         test_flags=test_flags,
         fn_tree=fn_tree,
@@ -165,13 +153,11 @@
     frontend,
     test_flags,
     fn_tree,
-    backend_fw,
     on_device,
 ):
     input_dtype, x = dtype_x
     helpers.test_frontend_function(
         input_dtypes=input_dtype,
-        backend_to_test=backend_fw,
         frontend=frontend,
         test_flags=test_flags,
         fn_tree=fn_tree,
@@ -238,7 +224,6 @@
     frontend,
     test_flags,
     fn_tree,
-    backend_fw,
     on_device,
 ):
     input_dtype1, x1 = x
@@ -291,13 +276,11 @@
     frontend,
     test_flags,
     fn_tree,
-    backend_fw,
     on_device,
 ):
     dtype, x = dtype_and_x
     helpers.test_frontend_function(
         input_dtypes=dtype,
-        backend_to_test=backend_fw,
         frontend=frontend,
         test_flags=test_flags,
         fn_tree=fn_tree,
@@ -318,13 +301,11 @@
     frontend,
     test_flags,
     fn_tree,
-    backend_fw,
     on_device,
 ):
     input_dtype, x = dtype_and_x
     helpers.test_frontend_function(
         input_dtypes=input_dtype,
-        backend_to_test=backend_fw,
         frontend=frontend,
         test_flags=test_flags,
         fn_tree=fn_tree,
@@ -391,7 +372,6 @@
     frontend,
     test_flags,
     fn_tree,
-    backend_fw,
     on_device,
 ):
     input_dtype1, x1 = x
@@ -420,13 +400,11 @@
     frontend,
     test_flags,
     fn_tree,
-    backend_fw,
     on_device,
 ):
     input_dtype, x = dtype_and_input
     helpers.test_frontend_function(
         input_dtypes=input_dtype,
-        backend_to_test=backend_fw,
         frontend=frontend,
         test_flags=test_flags,
         fn_tree=fn_tree,
@@ -451,7 +429,6 @@
     frontend,
     test_flags,
     fn_tree,
-    backend_fw,
     on_device,
 ):
     (
@@ -462,7 +439,6 @@
     ) = dtype_x_y_axes
     helpers.test_frontend_function(
         input_dtypes=dtype,
-        backend_to_test=backend_fw,
         frontend=frontend,
         test_flags=test_flags,
         fn_tree=fn_tree,
@@ -497,13 +473,11 @@
     frontend,
     test_flags,
     fn_tree,
-    backend_fw,
     on_device,
 ):
     input_dtype, x, axis = dtype_values_axis
     helpers.test_frontend_function(
         input_dtypes=input_dtype,
-        backend_to_test=backend_fw,
         frontend=frontend,
         test_flags=test_flags,
         fn_tree=fn_tree,
@@ -540,13 +514,11 @@
     frontend,
     test_flags,
     fn_tree,
-    backend_fw,
     on_device,
 ):
     input_dtype, x, axis = dtype_values_axis
     helpers.test_frontend_function(
         input_dtypes=input_dtype,
-        backend_to_test=backend_fw,
         frontend=frontend,
         test_flags=test_flags,
         fn_tree=fn_tree,
@@ -577,13 +549,11 @@
     frontend,
     test_flags,
     fn_tree,
-    backend_fw,
     on_device,
 ):
     input_dtype, x, axis = dtype_values_axis
     helpers.test_frontend_function(
         input_dtypes=input_dtype,
-        backend_to_test=backend_fw,
         frontend=frontend,
         test_flags=test_flags,
         fn_tree=fn_tree,
@@ -604,12 +574,10 @@
     frontend,
     test_flags,
     fn_tree,
-    backend_fw,
 ):
     input_dtype, x = dtype_and_input
     helpers.test_frontend_function(
         input_dtypes=input_dtype,
-        backend_to_test=backend_fw,
         frontend=frontend,
         test_flags=test_flags,
         fn_tree=fn_tree,
@@ -633,12 +601,10 @@
     frontend,
     test_flags,
     fn_tree,
-    backend_fw,
 ):
     input_dtype, x = dtype_and_input
     helpers.test_frontend_function(
         input_dtypes=input_dtype,
-        backend_to_test=backend_fw,
         frontend=frontend,
         test_flags=test_flags,
         fn_tree=fn_tree,
@@ -674,13 +640,11 @@
     frontend,
     test_flags,
     fn_tree,
-    backend_fw,
     on_device,
 ):
     input_dtype, x = dtype_and_input
     helpers.test_frontend_function(
         input_dtypes=input_dtype,
-        backend_to_test=backend_fw,
         frontend=frontend,
         test_flags=test_flags,
         fn_tree=fn_tree,
@@ -712,7 +676,6 @@
     fn_tree,
     frontend,
     test_flags,
-    backend_fw,
 ):
     dtype, x = dtype_and_x
     x = np.asarray(x[0], dtype=dtype[0])
@@ -720,7 +683,6 @@
     x = np.matmul(x.T, x) + np.identity(x.shape[0]) * 1e-3
     helpers.test_frontend_function(
         input_dtypes=dtype,
-        backend_to_test=backend_fw,
         frontend=frontend,
         test_flags=test_flags,
         fn_tree=fn_tree,
@@ -743,18 +705,11 @@
     ),
 )
 def test_tensorflow_linalg_cross(
-    frontend,
-    on_device,
-    dtype_and_x,
-    *,
-    fn_tree,
-    test_flags,
-    backend_fw,
+    frontend, on_device, dtype_and_x, *, fn_tree, test_flags
 ):
     input_dtype, x = dtype_and_x
     helpers.test_frontend_function(
         input_dtypes=input_dtype,
-        backend_to_test=backend_fw,
         frontend=frontend,
         test_flags=test_flags,
         fn_tree=fn_tree,
@@ -783,7 +738,6 @@
     frontend,
     test_flags,
     fn_tree,
-    backend_fw,
     on_device,
 ):
     dtype, x = dtype_and_x
@@ -792,7 +746,6 @@
     x = np.matmul(x.T, x) + np.identity(x.shape[0]) * 1e-3
     ret, frontend_ret = helpers.test_frontend_function(
         input_dtypes=dtype,
-        backend_to_test=backend_fw,
         frontend=frontend,
         test_flags=test_flags,
         fn_tree=fn_tree,
@@ -839,7 +792,6 @@
     fn_tree,
     frontend,
     test_flags,
-    backend_fw,
 ):
     eq, operands, _ = eq_n_op_n_shp
     kw = {}
@@ -851,7 +803,6 @@
     test_flags.num_positional_args = len(operands) + 1
     helpers.test_frontend_function(
         input_dtypes=dtype,
-        backend_to_test=backend_fw,
         frontend=frontend,
         test_flags=test_flags,
         fn_tree=fn_tree,
@@ -875,13 +826,11 @@
     frontend,
     test_flags,
     fn_tree,
-    backend_fw,
     on_device,
 ):
     input_dtype, x = dtype_and_x
     helpers.test_frontend_function(
         input_dtypes=input_dtype,
-        backend_to_test=backend_fw,
         frontend=frontend,
         test_flags=test_flags,
         fn_tree=fn_tree,
@@ -910,13 +859,11 @@
     frontend,
     test_flags,
     fn_tree,
-    backend_fw,
     on_device,
 ):
     dtype, x = dtype_and_x
     helpers.test_frontend_function(
         input_dtypes=dtype,
-        backend_to_test=backend_fw,
         frontend=frontend,
         test_flags=test_flags,
         fn_tree=fn_tree,
