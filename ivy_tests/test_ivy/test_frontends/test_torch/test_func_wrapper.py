# global
from hypothesis import given, strategies as st

# local
import ivy
import ivy_tests.test_ivy.helpers as helpers
from ivy.functional.frontends.torch.func_wrapper import (
    inputs_to_ivy_arrays,
    outputs_to_frontend_arrays,
    to_ivy_arrays_and_back,
    numpy_to_torch_style_args,
)
from ivy.functional.frontends.torch.tensor import Tensor
import ivy.functional.frontends.torch as torch_frontend


def _fn(*args, dtype=None, check_default=False):
    if (
        check_default
        and all([not (ivy.is_array(i) or hasattr(i, "ivy_array")) for i in args])
        and not ivy.exists(dtype)
    ):
        ivy.utils.assertions.check_equal(
            ivy.default_float_dtype(),
            torch_frontend.get_default_dtype(),
            as_array=False,
        )
        ivy.utils.assertions.check_equal(
            ivy.default_int_dtype(), "int64", as_array=False
        )
    return args[0]


@given(
    dtype_and_x=helpers.dtype_and_values(
        available_dtypes=helpers.get_dtypes("valid", prune_function=False)
    ).filter(lambda x: "bfloat16" not in x[0])
)
<<<<<<< HEAD
def test_inputs_to_ivy_arrays(dtype_and_x, backend_fw):
=======
def test_torch_inputs_to_ivy_arrays(dtype_and_x, backend_fw):
>>>>>>> 6aad1631
    x_dtype, x = dtype_and_x

    ivy.set_backend(backend=backend_fw)

    # check for ivy array
    input_ivy = ivy.array(x[0], dtype=x_dtype[0])
    output = inputs_to_ivy_arrays(_fn)(input_ivy)
    assert isinstance(output, ivy.Array)
    assert input_ivy.dtype == output.dtype
    assert ivy.all(input_ivy == output)

    # check for native array
    input_native = ivy.native_array(input_ivy)
    output = inputs_to_ivy_arrays(_fn)(input_native)
    assert isinstance(output, ivy.Array)
    assert ivy.as_ivy_dtype(input_native.dtype) == str(output.dtype)
    assert ivy.all(input_native == output.data)

    # check for frontend array
    input_frontend = Tensor(x[0])
    input_frontend.ivy_array = input_ivy
    output = inputs_to_ivy_arrays(_fn)(input_frontend)
    assert isinstance(output, ivy.Array)
    assert str(input_frontend.dtype) == str(output.dtype)
    assert ivy.all(input_frontend.ivy_array == output)

    ivy.previous_backend()


@given(
    dtype_and_x=helpers.dtype_and_values(
        available_dtypes=helpers.get_dtypes("valid", prune_function=False)
    ).filter(lambda x: "bfloat16" not in x[0]),
    dtype=helpers.get_dtypes("valid", none=True, full=False, prune_function=False),
)
<<<<<<< HEAD
def test_outputs_to_frontend_arrays(dtype_and_x, dtype, backend_fw):
=======
def test_torch_outputs_to_frontend_arrays(dtype_and_x, dtype, backend_fw):
>>>>>>> 6aad1631
    x_dtype, x = dtype_and_x

    ivy.set_backend(backend_fw)

    # check for ivy array
    input_ivy = ivy.array(x[0], dtype=x_dtype[0])
    if not len(input_ivy.shape):
        scalar_input_ivy = ivy.to_scalar(input_ivy)
        outputs_to_frontend_arrays(_fn)(
            scalar_input_ivy, scalar_input_ivy, check_default=True, dtype=dtype
        )
        outputs_to_frontend_arrays(_fn)(
            scalar_input_ivy, input_ivy, check_default=True, dtype=dtype
        )
    output = outputs_to_frontend_arrays(_fn)(input_ivy, check_default=True, dtype=dtype)
    assert isinstance(output, Tensor)
    assert str(input_ivy.dtype) == str(output.dtype)
    assert ivy.all(input_ivy == output.ivy_array)

    assert ivy.default_float_dtype_stack == ivy.default_int_dtype_stack == []

    ivy.previous_backend()


@given(
    dtype_and_x=helpers.dtype_and_values(
        available_dtypes=helpers.get_dtypes("valid", prune_function=False)
    ).filter(lambda x: "bfloat16" not in x[0]),
    dtype=helpers.get_dtypes("valid", none=True, full=False, prune_function=False),
)
<<<<<<< HEAD
def test_to_ivy_arrays_and_back(dtype_and_x, dtype, backend_fw):
=======
def test_torch_to_ivy_arrays_and_back(dtype_and_x, dtype, backend_fw):
>>>>>>> 6aad1631
    x_dtype, x = dtype_and_x

    ivy.set_backend(backend_fw)

    # check for ivy array
    input_ivy = ivy.array(x[0], dtype=x_dtype[0])
    if not len(input_ivy.shape):
        scalar_input_ivy = ivy.to_scalar(input_ivy)
        to_ivy_arrays_and_back(_fn)(
            scalar_input_ivy, scalar_input_ivy, check_default=True, dtype=dtype
        )
        to_ivy_arrays_and_back(_fn)(
            scalar_input_ivy, input_ivy, check_default=True, dtype=dtype
        )
    output = to_ivy_arrays_and_back(_fn)(input_ivy, check_default=True, dtype=dtype)
    assert isinstance(output, Tensor)
    assert str(input_ivy.dtype) == str(output.dtype)
    assert ivy.all(input_ivy == output.ivy_array)

    # check for native array
    input_native = ivy.native_array(input_ivy)
    if not len(input_native.shape):
        scalar_input_native = ivy.to_scalar(input_native)
        to_ivy_arrays_and_back(_fn)(
            scalar_input_native, scalar_input_native, check_default=True, dtype=dtype
        )
        to_ivy_arrays_and_back(_fn)(
            scalar_input_native, input_native, check_default=True, dtype=dtype
        )
    output = to_ivy_arrays_and_back(_fn)(input_native, check_default=True, dtype=dtype)
    assert isinstance(output, Tensor)
    assert ivy.as_ivy_dtype(input_native.dtype) == str(output.dtype)
    assert ivy.all(input_native == output.ivy_array.data)

    # check for frontend array
    input_frontend = Tensor(x[0])
    input_frontend.ivy_array = input_ivy
    if not len(input_frontend.shape):
        scalar_input_front = inputs_to_ivy_arrays(ivy.to_scalar)(input_frontend)
        to_ivy_arrays_and_back(_fn)(
            scalar_input_front, scalar_input_front, check_default=True, dtype=dtype
        )
        to_ivy_arrays_and_back(_fn)(
            scalar_input_front, input_frontend, check_default=True, dtype=dtype
        )
    output = to_ivy_arrays_and_back(_fn)(
        input_frontend, check_default=True, dtype=dtype
    )
    assert isinstance(output, Tensor)
    assert input_frontend.dtype == output.dtype
    assert ivy.all(input_frontend.ivy_array == output.ivy_array)

    assert ivy.default_float_dtype_stack == ivy.default_int_dtype_stack == []

    ivy.previous_backend()


@numpy_to_torch_style_args
def mocked_func(dim=None, keepdim=None, input=None, other=None):
    return dim, keepdim, input, other


@given(
    dim=st.integers(),
    keepdim=st.booleans(),
    input=st.lists(st.integers()),
    other=st.integers(),
)
def test_torch_numpy_to_torch_style_args(dim, keepdim, input, other):
    # PyTorch-style keyword arguments
    assert (dim, keepdim, input, other) == mocked_func(
        dim=dim, keepdim=keepdim, input=input, other=other
    )

    # NumPy-style keyword arguments
    assert (dim, keepdim, input, other) == mocked_func(
        axis=dim, keepdims=keepdim, x=input, x2=other
    )

    # Mixed-style keyword arguments
    assert (dim, keepdim, input, other) == mocked_func(
        axis=dim, keepdim=keepdim, input=input, x2=other
    )<|MERGE_RESOLUTION|>--- conflicted
+++ resolved
@@ -36,11 +36,7 @@
         available_dtypes=helpers.get_dtypes("valid", prune_function=False)
     ).filter(lambda x: "bfloat16" not in x[0])
 )
-<<<<<<< HEAD
-def test_inputs_to_ivy_arrays(dtype_and_x, backend_fw):
-=======
 def test_torch_inputs_to_ivy_arrays(dtype_and_x, backend_fw):
->>>>>>> 6aad1631
     x_dtype, x = dtype_and_x
 
     ivy.set_backend(backend=backend_fw)
@@ -76,11 +72,7 @@
     ).filter(lambda x: "bfloat16" not in x[0]),
     dtype=helpers.get_dtypes("valid", none=True, full=False, prune_function=False),
 )
-<<<<<<< HEAD
-def test_outputs_to_frontend_arrays(dtype_and_x, dtype, backend_fw):
-=======
 def test_torch_outputs_to_frontend_arrays(dtype_and_x, dtype, backend_fw):
->>>>>>> 6aad1631
     x_dtype, x = dtype_and_x
 
     ivy.set_backend(backend_fw)
@@ -111,11 +103,7 @@
     ).filter(lambda x: "bfloat16" not in x[0]),
     dtype=helpers.get_dtypes("valid", none=True, full=False, prune_function=False),
 )
-<<<<<<< HEAD
-def test_to_ivy_arrays_and_back(dtype_and_x, dtype, backend_fw):
-=======
 def test_torch_to_ivy_arrays_and_back(dtype_and_x, dtype, backend_fw):
->>>>>>> 6aad1631
     x_dtype, x = dtype_and_x
 
     ivy.set_backend(backend_fw)
