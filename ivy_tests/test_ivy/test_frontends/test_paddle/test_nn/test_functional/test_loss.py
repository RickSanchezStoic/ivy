# global
from hypothesis import strategies as st

# local
import ivy_tests.test_ivy.helpers as helpers
from ivy_tests.test_ivy.helpers import handle_frontend_test


@handle_frontend_test(
    fn_tree="paddle.nn.functional.binary_cross_entropy_with_logits",
    dtype_and_x=helpers.dtype_and_values(
        available_dtypes=helpers.get_dtypes("float"),
        num_arrays=2,
        exclude_min=True,
        exclude_max=True,
        shared_dtype=True,
        min_num_dims=1,
    ),
    dtype_and_weight=helpers.dtype_and_values(
        available_dtypes=helpers.get_dtypes("float"),
        min_num_dims=1,
    ),
    reduction=st.sampled_from(["mean", "none", "sum"]),
)
def test_paddle_binary_cross_entropy_with_logits(
    dtype_and_x,
    dtype_and_weight,
    reduction,
    on_device,
    fn_tree,
    backend_fw,
    frontend,
    test_flags,
):
    # TODO: paddle's implementation of pos_weight is wrong
    # https://github.com/PaddlePaddle/Paddle/pull/54869
    x_dtype, x = dtype_and_x
    weight_dtype, weight = dtype_and_weight
    helpers.test_frontend_function(
        input_dtypes=[
            x_dtype[0],
            x_dtype[1],
            weight_dtype[0],
        ],
        frontend=frontend,
        backend_to_test=backend_fw,
        test_flags=test_flags,
        fn_tree=fn_tree,
        on_device=on_device,
        logit=x[0],
        label=x[1],
        weight=weight[0],
        reduction=reduction,
    )


# mse_loss
@handle_frontend_test(
    fn_tree="paddle.nn.functional.mse_loss",
    dtype_and_x=helpers.dtype_and_values(
        available_dtypes=helpers.get_dtypes("float"),
        num_arrays=2,
        shared_dtype=True,
        min_num_dims=1,
        large_abs_safety_factor=2.5,
        small_abs_safety_factor=2.5,
        safety_factor_scale="log",
    ),
    reduction=st.sampled_from(["mean", "none", "sum"]),
)
def test_paddle_mse_loss(
    dtype_and_x,
    reduction,
    on_device,
    backend_fw,
    fn_tree,
    frontend,
    test_flags,
):
    input_dtype, x = dtype_and_x
    helpers.test_frontend_function(
        input_dtypes=input_dtype,
        frontend=frontend,
        backend_to_test=backend_fw,
        test_flags=test_flags,
        fn_tree=fn_tree,
        on_device=on_device,
        input=x[0],
        label=x[1],
        reduction=reduction,
    )


# cosine embedding loss
@st.composite
def _cos_embd_loss_helper(draw):
    dtype_inputs_shape = draw(
        helpers.dtype_and_values(
            available_dtypes=helpers.get_dtypes("valid"),
            min_num_dims=1,
            max_num_dims=2,
            min_dim_size=2,
            ret_shape=True,
            num_arrays=2,
        )
    )

    input_dtypes, inputs, shape = dtype_inputs_shape

    _, label = draw(
        helpers.dtype_and_values(
            dtype=input_dtypes, shape=(shape[0],), min_value=-1, max_value=1
        ),
    )

    return input_dtypes, inputs, label


@handle_frontend_test(
    fn_tree="paddle.nn.functional.cosine_embedding_loss",
    dtype_xs_label=_cos_embd_loss_helper(),
    margin=st.floats(
        min_value=-1.0,
        max_value=1.0,
        width=16,
    ),
    reduction=st.sampled_from(["none", "mean", "sum"]),
    test_with_out=st.just(False),
)
def test_paddle_cosine_embedding_loss(
    *,
    dtype_xs_label,
    margin,
    reduction,
    test_flags,
    fn_tree,
    backend_fw,
    frontend,
    on_device,
):
    input_dtypes, xs, label = dtype_xs_label
    input1_dtype, input1 = input_dtypes[0], xs[0]
    input2_dtype, input2 = input_dtypes[1], xs[1]

    helpers.test_frontend_function(
        input_dtypes=[input1_dtype, input2_dtype],
        frontend=frontend,
        backend_to_test=backend_fw,
        test_flags=test_flags,
        fn_tree=fn_tree,
        on_device=on_device,
        input1=input1,
        input2=input2,
        label=label[0],
        margin=margin,
        reduction=reduction,
    )


@handle_frontend_test(
    fn_tree="paddle.nn.functional.hinge_embedding_loss",
    dtype_and_x=helpers.dtype_and_values(
        available_dtypes=helpers.get_dtypes("valid"),
        num_arrays=2,
        shared_dtype=True,
    ),
    margin=st.floats(
        min_value=-1.0,
        max_value=1.0,
        width=16,
    ),
    reduction=st.sampled_from(["none", "mean", "sum"]),
)
def test_paddle_hinge_embedding_loss(
    dtype_and_x,
    margin,
    reduction,
    test_flags,
    backend_fw,
    fn_tree,
    frontend,
    on_device,
):
    input_dtype, x = dtype_and_x
    helpers.test_frontend_function(
        input_dtypes=input_dtype,
        frontend=frontend,
        backend_to_test=backend_fw,
        test_flags=test_flags,
        fn_tree=fn_tree,
        on_device=on_device,
        input=x[0],
        label=x[1],
        margin=margin,
        reduction=reduction,
    )


# log_loss
@handle_frontend_test(
    fn_tree="paddle.nn.functional.log_loss",
    dtype_and_x=helpers.dtype_and_values(
        available_dtypes=helpers.get_dtypes("valid"),
        num_arrays=2,
        min_value=0,
        max_value=1,
        exclude_min=True,
        exclude_max=True,
        shared_dtype=True,
        min_num_dims=2,
        max_num_dims=2,
        max_dim_size=1,
    ),
    epsilon=st.floats(
        min_value=1e-7,
        max_value=1.0,
    ),
)
def test_paddle_log_loss(
    dtype_and_x,
    epsilon,
    fn_tree,
    test_flags,
    backend_fw,
    frontend,
    on_device,
):
    input_dtype, x = dtype_and_x
    helpers.test_frontend_function(
        input_dtypes=input_dtype,
        frontend=frontend,
        backend_to_test=backend_fw,
        test_flags=test_flags,
        fn_tree=fn_tree,
        on_device=on_device,
        input=x[0],
        label=x[1],
        epsilon=epsilon,
    )


# smooth_l1_loss
@handle_frontend_test(
    fn_tree="paddle.nn.functional.smooth_l1_loss",
    dtype_and_x=helpers.dtype_and_values(
        available_dtypes=helpers.get_dtypes("valid"),
        num_arrays=2,
        shared_dtype=True,
        min_num_dims=2,
        max_num_dims=5,
        min_dim_size=1,
        max_dim_size=10,
    ),
    delta=st.floats(
        min_value=0.1,
        max_value=1.0,
    ),
    reduction=st.sampled_from(["mean", "sum", "none"]),
)
def test_paddle_smooth_l1_loss(
    dtype_and_x,
    delta,
    reduction,
    on_device,
    fn_tree,
    frontend,
    test_flags,
    backend_fw,
):
    input_dtype, x = dtype_and_x
    helpers.test_frontend_function(
        input_dtypes=input_dtype,
        frontend=frontend,
        backend_to_test=backend_fw,
        test_flags=test_flags,
        fn_tree=fn_tree,
        on_device=on_device,
        input=x[0],
        label=x[1],
        reduction=reduction,
        delta=delta,
    )


@handle_frontend_test(
    fn_tree="paddle.nn.functional.l1_loss",
    dtype_and_x=helpers.dtype_and_values(
        available_dtypes=helpers.get_dtypes("float"),
        num_arrays=2,
        shared_dtype=True,
        min_num_dims=2,
        max_num_dims=5,
        min_dim_size=1,
        max_dim_size=10,
    ),
    reduction=st.sampled_from(["mean", "sum", "none"]),
)
def test_paddle_l1_loss(
    dtype_and_x,
    reduction,
    on_device,
    fn_tree,
    frontend,
    test_flags,
    backend_fw,
<<<<<<< HEAD
=======
):
    input_dtype, x = dtype_and_x
    helpers.test_frontend_function(
        input_dtypes=input_dtype,
        backend_to_test=backend_fw,
        frontend=frontend,
        test_flags=test_flags,
        fn_tree=fn_tree,
        on_device=on_device,
        input=x[0],
        label=x[1],
        reduction=reduction,
    )


@handle_frontend_test(
    fn_tree="paddle.nn.functional.kl_div",
    dtype_and_x=helpers.dtype_and_values(
        available_dtypes=helpers.get_dtypes("float"),
        num_arrays=2,
        shared_dtype=True,
        min_num_dims=2,
        max_num_dims=5,
        min_dim_size=1,
        max_dim_size=10,
        min_value=1.0013580322265625e-05,
    ),
    reduction=st.sampled_from(["mean", "batchmean", "sum", "none"]),
)
def test_paddle_kl_div(
    dtype_and_x, reduction, on_device, backend_fw, fn_tree, frontend, test_flags
):
    input_dtype, x = dtype_and_x
    helpers.test_frontend_function(
        input_dtypes=input_dtype,
        backend_to_test=backend_fw,
        frontend=frontend,
        test_flags=test_flags,
        fn_tree=fn_tree,
        on_device=on_device,
        input=x[0],
        label=x[1],
        reduction=reduction,
    )


@handle_frontend_test(
    fn_tree="paddle.nn.functional.margin_ranking_loss",
    dtype_and_x=helpers.dtype_and_values(
        available_dtypes=helpers.get_dtypes("float"),
        num_arrays=3,
        shared_dtype=True,
        min_num_dims=2,
        max_num_dims=5,
        min_dim_size=1,
        max_dim_size=10,
    ),
    margin=st.floats(
        min_value=-1.0,
        max_value=1.0,
        width=16,
    ),
    reduction=st.sampled_from(["mean", "sum", "none"]),
)
def test_paddle_margin_ranking_loss(
    dtype_and_x,
    margin,
    reduction,
    on_device,
    fn_tree,
    frontend,
    test_flags,
    backend_fw,
>>>>>>> 6aad1631
):
    input_dtype, x = dtype_and_x
    helpers.test_frontend_function(
        input_dtypes=input_dtype,
        backend_to_test=backend_fw,
<<<<<<< HEAD
=======
        frontend=frontend,
        test_flags=test_flags,
        fn_tree=fn_tree,
        on_device=on_device,
        input=x[0],
        other=x[1],
        label=x[2],
        margin=margin,
        reduction=reduction,
    )


@handle_frontend_test(
    fn_tree="paddle.nn.functional.triplet_margin_loss",
    dtype_and_inputs=helpers.dtype_and_values(
        available_dtypes=helpers.get_dtypes("float"),
        num_arrays=3,
        allow_inf=False,
        shared_dtype=True,
        min_value=0.0,
        max_value=1.0,
        min_num_dims=1,
        max_num_dims=2,
        min_dim_size=1,
    ),
    margin=st.floats(min_value=1e-6, max_value=1e6),
    p=st.integers(min_value=0, max_value=2),
    swap=st.booleans(),
    reduction=st.sampled_from(["none", "mean", "sum"]),
    test_with_out=st.just(False),
)
def test_paddle_triplet_margin_loss(
    dtype_and_inputs,
    margin,
    p,
    swap,
    reduction,
    test_flags,
    fn_tree,
    backend_fw,
    frontend,
    on_device,
):
    input_dtype, x = dtype_and_inputs
    helpers.test_frontend_function(
        input_dtypes=[input_dtype[0], input_dtype[1], input_dtype[2]],
        backend_to_test=backend_fw,
        frontend=frontend,
        test_flags=test_flags,
        fn_tree=fn_tree,
        on_device=on_device,
        input=x[0],
        positive=x[1],
        negative=x[2],
        margin=margin,
        p=p,
        swap=swap,
        reduction=reduction,
    )


@handle_frontend_test(
    fn_tree="paddle.nn.functional.nll_loss",
    dtype_and_x=helpers.dtype_and_values(
        available_dtypes=helpers.get_dtypes("float"),
        num_arrays=2,
        shared_dtype=True,
        min_num_dims=1,
        max_num_dims=2,
    ),
    dtype_and_weight=helpers.dtype_and_values(
        available_dtypes=helpers.get_dtypes("float"),
        num_arrays=1,
        max_num_dims=1,
    ),
    ignore_index=st.integers(
        min_value=-100,
    ),
    reduction=st.sampled_from(["mean", "sum", "none"]),
)
def test_paddle_nll_loss(
    dtype_and_x,
    dtype_and_weight,
    ignore_index,
    reduction,
    on_device,
    fn_tree,
    frontend,
    test_flags,
    backend_fw,
):
    x_dtype, x = dtype_and_x
    weight_dtype, weight = dtype_and_weight
    helpers.test_frontend_function(
        input_dtypes=[
            x_dtype[0],
            x_dtype[1],
            weight_dtype[0],
        ],
        backend_to_test=backend_fw,
>>>>>>> 6aad1631
        frontend=frontend,
        test_flags=test_flags,
        fn_tree=fn_tree,
        on_device=on_device,
        input=x[0],
        label=x[1],
        weight=weight[0],
        ignore_index=ignore_index,
        reduction=reduction,
    )<|MERGE_RESOLUTION|>--- conflicted
+++ resolved
@@ -303,8 +303,6 @@
     frontend,
     test_flags,
     backend_fw,
-<<<<<<< HEAD
-=======
 ):
     input_dtype, x = dtype_and_x
     helpers.test_frontend_function(
@@ -378,14 +376,11 @@
     frontend,
     test_flags,
     backend_fw,
->>>>>>> 6aad1631
-):
-    input_dtype, x = dtype_and_x
-    helpers.test_frontend_function(
-        input_dtypes=input_dtype,
-        backend_to_test=backend_fw,
-<<<<<<< HEAD
-=======
+):
+    input_dtype, x = dtype_and_x
+    helpers.test_frontend_function(
+        input_dtypes=input_dtype,
+        backend_to_test=backend_fw,
         frontend=frontend,
         test_flags=test_flags,
         fn_tree=fn_tree,
@@ -486,7 +481,6 @@
             weight_dtype[0],
         ],
         backend_to_test=backend_fw,
->>>>>>> 6aad1631
         frontend=frontend,
         test_flags=test_flags,
         fn_tree=fn_tree,
