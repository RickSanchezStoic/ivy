--- conflicted
+++ resolved
@@ -44,11 +44,7 @@
         ret_shape=True,
     ),
 )
-<<<<<<< HEAD
-def test_inputs_to_ivy_arrays(dtype_x_shape, backend_fw):
-=======
 def test_numpy_inputs_to_ivy_arrays(dtype_x_shape, backend_fw):
->>>>>>> 6aad1631
     ivy.set_backend(backend_fw)
     x_dtype, x, shape = dtype_x_shape
 
@@ -82,11 +78,7 @@
     ),
     dtype=helpers.get_dtypes("valid", none=True, full=False, prune_function=False),
 )
-<<<<<<< HEAD
-def test_outputs_to_frontend_arrays(dtype_and_x, dtype, backend_fw):
-=======
 def test_numpy_outputs_to_frontend_arrays(dtype_and_x, dtype, backend_fw):
->>>>>>> 6aad1631
     ivy.set_backend(backend_fw)
     x_dtype, x = dtype_and_x
 
@@ -116,11 +108,7 @@
     ),
     dtype=helpers.get_dtypes("valid", none=True, full=False, prune_function=False),
 )
-<<<<<<< HEAD
-def test_to_ivy_arrays_and_back(dtype_x_shape, dtype, backend_fw):
-=======
 def test_numpy_to_ivy_arrays_and_back(dtype_x_shape, dtype, backend_fw):
->>>>>>> 6aad1631
     ivy.set_backend(backend_fw)
     x_dtype, x, shape = dtype_x_shape
 
@@ -203,11 +191,7 @@
 
 
 @given(x=_zero_dim_to_scalar_helper())
-<<<<<<< HEAD
-def test_from_zero_dim_arrays_to_scalar(x, backend_fw):
-=======
 def test_numpy_from_zero_dim_arrays_to_scalar(x, backend_fw):
->>>>>>> 6aad1631
     ivy.set_backend(backend_fw)
     ret_x = from_zero_dim_arrays_to_scalar(_fn)(x)
     if isinstance(x, tuple):
