# global
from hypothesis import strategies as st, assume
import numpy as np


# local
import ivy
import ivy_tests.test_ivy.test_frontends.test_numpy.helpers as np_frontend_helpers
import ivy_tests.test_ivy.helpers as helpers
import ivy_tests.test_ivy.test_frontends.test_numpy.helpers as np_helpers
from ivy_tests.test_ivy.helpers import handle_frontend_test
from ivy_tests.test_ivy.test_functional.test_core.test_statistical import (
    _statistical_dtype_values,
    _get_castable_dtype,
)
from ivy import inf


# einsum
@handle_frontend_test(
    fn_tree="jax.numpy.einsum",
    eq_n_op=st.sampled_from(
        [
            (
                "ii",
                np.arange(25).reshape(5, 5),
            ),
            (
                "ii->i",
                np.arange(25).reshape(5, 5),
            ),
            ("ij,j", np.arange(25).reshape(5, 5), np.arange(5)),
        ]
    ),
    dtype=helpers.get_dtypes("float", full=False),
)
def test_jax_einsum(
    *,
    eq_n_op,
    dtype,
    on_device,
    fn_tree,
    frontend,
    test_flags,
    backend_fw,
):
    kw = {}
    i = 0
    for x_ in eq_n_op:
        kw["x{}".format(i)] = x_
        i += 1
    test_flags.num_positional_args = i
    helpers.test_frontend_function(
        input_dtypes=dtype,
        backend_to_test=backend_fw,
        frontend=frontend,
        test_flags=test_flags,
        fn_tree=fn_tree,
        on_device=on_device,
        **kw,
        out=None,
        optimize="optimal",
        precision=None,
        _use_xeinsum=False,
    )


# mean
@handle_frontend_test(
    fn_tree="jax.numpy.mean",
    dtype_x_axis=_statistical_dtype_values(function="mean"),
    dtype=helpers.get_dtypes("float", full=False, none=True),
    where=np_helpers.where(),
    keepdims=st.booleans(),
)
def test_jax_mean(
    *,
    dtype_x_axis,
    dtype,
    keepdims,
    where,
    on_device,
    fn_tree,
    frontend,
    test_flags,
    backend_fw,
):
    input_dtypes, x, axis = dtype_x_axis
    if isinstance(axis, tuple):
        axis = axis[0]
    where, input_dtypes, test_flags = np_helpers.handle_where_and_array_bools(
        where=where,
        input_dtype=input_dtypes,
        test_flags=test_flags,
    )

    np_helpers.test_frontend_function(
        input_dtypes=input_dtypes,
        backend_to_test=backend_fw,
        frontend=frontend,
        test_flags=test_flags,
        fn_tree=fn_tree,
        on_device=on_device,
        atol=1e-1,
        rtol=1e-1,
        a=x[0],
        axis=axis,
        dtype=dtype[0],
        out=None,
        keepdims=keepdims,
        where=where,
    )


# var
@handle_frontend_test(
    fn_tree="jax.numpy.var",
    dtype_x_axis=_statistical_dtype_values(function="var").filter(
        lambda x: x[0][0] != "bfloat16"
    ),
    dtype=helpers.get_dtypes("float", full=False, none=True).filter(
        lambda x: x != "bfloat16"
    ),
    where=np_helpers.where(),
    keepdims=st.booleans(),
)
def test_jax_var(
    *,
    dtype_x_axis,
    dtype,
    keepdims,
    where,
    on_device,
    fn_tree,
    frontend,
    test_flags,
    backend_fw,
):
    input_dtypes, x, axis, ddof = dtype_x_axis
    if isinstance(axis, tuple):
        axis = axis[0]
    where, input_dtypes, test_flags = np_helpers.handle_where_and_array_bools(
        where=where,
        input_dtype=input_dtypes,
        test_flags=test_flags,
    )

    np_helpers.test_frontend_function(
        input_dtypes=input_dtypes,
        backend_to_test=backend_fw,
        frontend=frontend,
        test_flags=test_flags,
        fn_tree=fn_tree,
        on_device=on_device,
        a=x[0],
        axis=axis,
        dtype=dtype[0],
        out=None,
        ddof=ddof,
        keepdims=keepdims,
        where=where,
        atol=1e-3,
        rtol=1e-3,
    )


# argmin
@handle_frontend_test(
    fn_tree="jax.numpy.argmin",
    dtype_and_x=helpers.dtype_values_axis(
        available_dtypes=helpers.get_dtypes("numeric"),
        force_int_axis=True,
        min_num_dims=1,
        valid_axis=True,
    ),
    keepdims=st.booleans(),
)
def test_jax_argmin(
    *,
    dtype_and_x,
    keepdims,
    on_device,
    fn_tree,
    frontend,
    test_flags,
    backend_fw,
):
    input_dtype, x, axis = dtype_and_x
    helpers.test_frontend_function(
        input_dtypes=input_dtype,
        backend_to_test=backend_fw,
        frontend=frontend,
        test_flags=test_flags,
        fn_tree=fn_tree,
        on_device=on_device,
        a=x[0],
        axis=axis,
        out=None,
        keepdims=keepdims,
    )


# bincount
@handle_frontend_test(
    fn_tree="jax.numpy.bincount",
    dtype_and_x=helpers.dtype_and_values(
        available_dtypes=helpers.get_dtypes("integer"),
        min_value=1,
        max_value=2,
        shape=st.shared(
            helpers.get_shape(
                min_num_dims=1,
                max_num_dims=1,
            ),
            key="a_s_d",
        ),
    ),
    test_with_out=st.just(False),
)
def test_jax_bincount(
    *,
    dtype_and_x,
    on_device,
    fn_tree,
    frontend,
    test_flags,
    backend_fw,
):
    input_dtype, x = dtype_and_x
    helpers.test_frontend_function(
        input_dtypes=input_dtype,
        backend_to_test=backend_fw,
        frontend=frontend,
        test_flags=test_flags,
        fn_tree=fn_tree,
        on_device=on_device,
        x=x[0],
        weights=None,
        minlength=0,
        length=None,
    )


# cumprod
@handle_frontend_test(
    fn_tree="jax.numpy.cumprod",
    # aliases=["jax.numpy.cumproduct"], deprecated since 0.4.12
    dtype_x_axis=_get_castable_dtype(),
    test_with_out=st.just(False),
)
def test_jax_cumprod(
    *,
    dtype_x_axis,
    on_device,
    fn_tree,
    frontend,
    test_flags,
    backend_fw,
):
    input_dtype, x, axis, dtype = dtype_x_axis
    helpers.test_frontend_function(
<<<<<<< HEAD
        input_dtypes=input_dtype,
        backend_to_test=backend_fw,
=======
        input_dtypes=[input_dtype],
>>>>>>> a6a6c708
        frontend=frontend,
        test_flags=test_flags,
        fn_tree=fn_tree,
        on_device=on_device,
        rtol=1e-2,
        a=x[0],
        axis=axis,
        dtype=dtype,
    )


# cumsum
@handle_frontend_test(
    fn_tree="jax.numpy.cumsum",
    dtype_x_axis=_get_castable_dtype(),
    test_with_out=st.just(False),
)
def test_jax_cumsum(
    *,
    dtype_x_axis,
    on_device,
    fn_tree,
    frontend,
    test_flags,
    backend_fw,
):
    input_dtype, x, axis, dtype = dtype_x_axis
    helpers.test_frontend_function(
<<<<<<< HEAD
        input_dtypes=input_dtype,
        backend_to_test=backend_fw,
=======
        input_dtypes=[input_dtype],
>>>>>>> a6a6c708
        frontend=frontend,
        test_flags=test_flags,
        fn_tree=fn_tree,
        on_device=on_device,
        a=x[0],
        axis=axis,
        dtype=dtype,
    )


# sum
@handle_frontend_test(
    fn_tree="jax.numpy.sum",
    dtype_x_axis_castable=_get_castable_dtype(),
    initial=st.none() | st.floats(-10.0, 10.0),
    where=np_helpers.where(),
    keepdims=st.booleans(),
)
def test_jax_sum(
    *,
    dtype_x_axis_castable,
    initial,
    where,
    keepdims,
    on_device,
    fn_tree,
    frontend,
    test_flags,
    backend_fw,
):
    input_dtypes, x, axis, castable_dtype = dtype_x_axis_castable

    if isinstance(axis, tuple):
        axis = axis[0]
    where, input_dtypes, test_flags = np_helpers.handle_where_and_array_bools(
        where=where,
        input_dtype=[input_dtypes],
        test_flags=test_flags,
    )

    np_helpers.test_frontend_function(
        input_dtypes=input_dtypes,
        frontend=frontend,
        test_flags=test_flags,
        fn_tree=fn_tree,
        on_device=on_device,
        rtol=1e-1,
        atol=1e-2,
        a=x[0],
        axis=axis,
        dtype=castable_dtype,
        out=None,
        keepdims=keepdims,
        initial=initial,
        where=where,
    )


# min
@handle_frontend_test(
    fn_tree="jax.numpy.min",
    aliases=["jax.numpy.amin"],
    dtype_x_axis=_statistical_dtype_values(function="min"),
    where=np_helpers.where(),
    keepdims=st.booleans(),
)
def test_jax_min(
    *,
    dtype_x_axis,
    keepdims,
    where,
    on_device,
    fn_tree,
    frontend,
    test_flags,
    backend_fw,
):
    input_dtypes, x, axis = dtype_x_axis
    if isinstance(axis, tuple):
        axis = axis[0]
    where, input_dtypes, test_flags = np_helpers.handle_where_and_array_bools(
        where=where,
        input_dtype=input_dtypes,
        test_flags=test_flags,
    )

    np_helpers.test_frontend_function(
        input_dtypes=input_dtypes,
        backend_to_test=backend_fw,
        frontend=frontend,
        test_flags=test_flags,
        fn_tree=fn_tree,
        on_device=on_device,
        a=x[0],
        axis=axis,
        out=None,
        keepdims=keepdims,
        where=where,
    )


# max
@handle_frontend_test(
    fn_tree="jax.numpy.max",
    aliases=["jax.numpy.amax"],
    dtype_x_axis=_statistical_dtype_values(function="max"),
    where=np_helpers.where(),
    keepdims=st.booleans(),
)
def test_jax_max(
    *,
    dtype_x_axis,
    keepdims,
    where,
    on_device,
    fn_tree,
    frontend,
    test_flags,
    backend_fw,
):
    input_dtypes, x, axis = dtype_x_axis
    if isinstance(axis, tuple):
        axis = axis[0]
    where, input_dtypes, test_flags = np_helpers.handle_where_and_array_bools(
        where=where,
        input_dtype=input_dtypes,
        test_flags=test_flags,
    )

    np_helpers.test_frontend_function(
        input_dtypes=input_dtypes,
        backend_to_test=backend_fw,
        frontend=frontend,
        test_flags=test_flags,
        fn_tree=fn_tree,
        on_device=on_device,
        a=x[0],
        axis=axis,
        out=None,
        keepdims=keepdims,
        where=where,
    )


# average
@handle_frontend_test(
    fn_tree="jax.numpy.average",
    dtype_x_axis=helpers.dtype_values_axis(
        num_arrays=2,
        available_dtypes=helpers.get_dtypes("float"),
        large_abs_safety_factor=24,
        small_abs_safety_factor=24,
        safety_factor_scale="log",
        min_num_dims=1,
        max_num_dims=5,
        min_dim_size=2,
        valid_axis=True,
        allow_neg_axes=False,
        min_axes_size=1,
    ),
    returned=st.booleans(),
)
def test_jax_average(
    *,
    dtype_x_axis,
    returned,
    on_device,
    fn_tree,
    frontend,
    test_flags,
    backend_fw,
):
    x_dtype, x, axis = dtype_x_axis

    if isinstance(axis, tuple):
        axis = axis[0]

    np_helpers.test_frontend_function(
        input_dtypes=x_dtype,
        frontend=frontend,
        test_flags=test_flags,
        fn_tree=fn_tree,
        on_device=on_device,
        atol=2e-2,
        rtol=2e-2,
        a=x[0],
        axis=axis,
        weights=x[1],
        returned=returned,
    )


# nanmax
@handle_frontend_test(
    fn_tree="jax.numpy.nanmax",
    aliases=["jax.numpy.nanmax"],
    dtype_x_axis=helpers.dtype_values_axis(
        available_dtypes=helpers.get_dtypes("float"),
        min_num_dims=1,
        valid_axis=True,
        force_int_axis=True,
        large_abs_safety_factor=2,
        safety_factor_scale="log",
        allow_nan=True,
        allow_inf=True,
    ),
    initial=st.one_of(st.floats(min_value=-1000, max_value=1000), st.none()),
    keepdims=st.booleans(),
    where=np_helpers.where(),
)
def test_numpy_nanmax(
    dtype_x_axis,
    frontend,
    test_flags,
    fn_tree,
    backend_fw,
    on_device,
    where,
    initial,
    keepdims,
):
    if initial is None and np.all(where) is not True:
        assume(initial is -inf)

    input_dtypes, x, axis = dtype_x_axis
    where, input_dtypes, test_flags = np_helpers.handle_where_and_array_bools(
        where=where,
        input_dtype=input_dtypes,
        test_flags=test_flags,
    )
    np_helpers.test_frontend_function(
        input_dtypes=input_dtypes,
        backend_to_test=backend_fw,
        frontend=frontend,
        test_flags=test_flags,
        fn_tree=fn_tree,
        on_device=on_device,
        a=x[0],
        axis=axis,
        out=None,
        keepdims=keepdims,
        initial=initial,
        where=where,
    )


# nanmin
@handle_frontend_test(
    fn_tree="jax.numpy.nanmin",
    dtype_x_axis=helpers.dtype_values_axis(
        available_dtypes=helpers.get_dtypes("float", full=False),
        min_num_dims=1,
        valid_axis=True,
        force_int_axis=True,
        large_abs_safety_factor=2,
        safety_factor_scale="log",
        allow_nan=True,
        allow_inf=True,
    ),
    initial=st.one_of(st.floats(min_value=-1000, max_value=1000), st.none()),
    keepdims=st.booleans(),
    where=np_helpers.where(),
)
def test_numpy_nanmin(
    dtype_x_axis,
    frontend,
    test_flags,
    fn_tree,
    backend_fw,
    on_device,
    where,
    initial,
    keepdims,
):
    if initial is None and np.all(where) is not True:
        assume(initial is inf)

    input_dtypes, x, axis = dtype_x_axis
    where, input_dtypes, test_flags = np_helpers.handle_where_and_array_bools(
        where=where,
        input_dtype=input_dtypes,
        test_flags=test_flags,
    )
    np_helpers.test_frontend_function(
        input_dtypes=input_dtypes,
        backend_to_test=backend_fw,
        frontend=frontend,
        test_flags=test_flags,
        fn_tree=fn_tree,
        on_device=on_device,
        a=x[0],
        axis=axis,
        out=None,
        keepdims=keepdims,
        initial=initial,
        where=where,
    )


# nanstd
@handle_frontend_test(
    fn_tree="jax.numpy.nanstd",
    dtype_and_a=_statistical_dtype_values(function="nanstd"),
    dtype=helpers.get_dtypes("float", full=False, none=True),
    where=np_frontend_helpers.where(),
    keep_dims=st.booleans(),
)
def test_jax_nanstd(
    dtype_and_a,
    dtype,
    where,
    frontend,
    test_flags,
    fn_tree,
    backend_fw,
    on_device,
    keep_dims,
):
    input_dtypes, a, axis, correction = dtype_and_a
    if isinstance(axis, tuple):
        axis = axis[0]
    where, input_dtypes, test_flags = np_frontend_helpers.handle_where_and_array_bools(
        where=where,
        input_dtype=input_dtypes,
        test_flags=test_flags,
    )
    assume(np.dtype(dtype[0]) >= np.dtype(input_dtypes[0]))
    np_frontend_helpers.test_frontend_function(
        input_dtypes=input_dtypes,
        backend_to_test=backend_fw,
        frontend=frontend,
        test_flags=test_flags,
        fn_tree=fn_tree,
        on_device=on_device,
        a=a[0],
        axis=axis,
        dtype=dtype[0],
        out=None,
        ddof=correction,
        keepdims=keep_dims,
        where=where,
        atol=1e-2,
        rtol=1e-2,
    )


# nanvar
@handle_frontend_test(
    fn_tree="jax.numpy.nanvar",
    dtype_x_axis=_statistical_dtype_values(function="nanvar").filter(
        lambda x: x[0][0] != "bfloat16"
    ),
    dtype=helpers.get_dtypes("float", full=False, none=True).filter(
        lambda x: x != "bfloat16"
    ),
    where=np_helpers.where(),
    keepdims=st.booleans(),
)
def test_jax_nanvar(
    *,
    dtype_x_axis,
    dtype,
    keepdims,
    where,
    on_device,
    fn_tree,
    frontend,
    test_flags,
    backend_fw,
):
    input_dtypes, x, axis, ddof = dtype_x_axis
    if isinstance(axis, tuple):
        axis = axis[0]
    where, input_dtypes, test_flags = np_helpers.handle_where_and_array_bools(
        where=where,
        input_dtype=input_dtypes,
        test_flags=test_flags,
    )
    assume(np.dtype(dtype[0]) >= np.dtype(input_dtypes[0]))
    np_helpers.test_frontend_function(
        input_dtypes=input_dtypes,
        backend_to_test=backend_fw,
        frontend=frontend,
        test_flags=test_flags,
        fn_tree=fn_tree,
        on_device=on_device,
        a=x[0],
        axis=axis,
        dtype=dtype[0],
        out=None,
        ddof=ddof,
        keepdims=keepdims,
        where=where,
        atol=1e-3,
        rtol=1e-3,
    )


@st.composite
def _get_castable_dtypes_values(draw, *, allow_nan=False, use_where=False):
    available_dtypes = helpers.get_dtypes("numeric")
    shape = draw(helpers.get_shape(min_num_dims=1, max_num_dims=4, max_dim_size=6))
    dtype, values = draw(
        helpers.dtype_and_values(
            available_dtypes=available_dtypes,
            num_arrays=1,
            large_abs_safety_factor=24,
            small_abs_safety_factor=24,
            safety_factor_scale="log",
            shape=shape,
            allow_nan=allow_nan,
        )
    )
    axis = draw(helpers.get_axis(shape=shape, force_int=True))
    dtype1, values, dtype2 = draw(
        helpers.get_castable_dtype(draw(available_dtypes), dtype[0], values[0])
    )
    if use_where:
        where = draw(np_frontend_helpers.where(shape=shape))
        return [dtype1], [values], axis, dtype2, where
    return [dtype1], [values], axis, dtype2


# nancumprod
@handle_frontend_test(
    fn_tree="jax.numpy.nancumprod",
    dtype_and_x_axis_dtype=_get_castable_dtypes_values(allow_nan=True),
)
def test_jax_nancumprod(
    dtype_and_x_axis_dtype,
    frontend,
    test_flags,
    fn_tree,
    backend_fw,
    on_device,
):
    input_dtypes, x, axis, dtype = dtype_and_x_axis_dtype
    if ivy.current_backend_str() == "torch":
        assume(not test_flags.as_variable[0])
    helpers.test_frontend_function(
        input_dtypes=input_dtypes,
        backend_to_test=backend_fw,
        frontend=frontend,
        test_flags=test_flags,
        fn_tree=fn_tree,
        on_device=on_device,
        a=x[0],
        axis=axis,
        dtype=dtype,
    )


# nancumsum
@handle_frontend_test(
    fn_tree="jax.numpy.nancumsum",
    dtype_and_x_axis_dtype=_get_castable_dtypes_values(allow_nan=True),
)
def test_jax_nancumsum(
    dtype_and_x_axis_dtype,
    frontend,
    test_flags,
    fn_tree,
    backend_fw,
    on_device,
):
    input_dtypes, x, axis, dtype = dtype_and_x_axis_dtype
    if ivy.current_backend_str() == "torch":
        assume(not test_flags.as_variable[0])
    np_frontend_helpers.test_frontend_function(
        input_dtypes=input_dtypes,
        backend_to_test=backend_fw,
        frontend=frontend,
        test_flags=test_flags,
        fn_tree=fn_tree,
        on_device=on_device,
        a=x[0],
        axis=axis,
        dtype=dtype,
    )


# std
@handle_frontend_test(
    fn_tree="jax.numpy.std",
    dtype_x_axis=_statistical_dtype_values(function="std"),
    dtype=helpers.get_dtypes("float", full=False, none=True),
    where=np_helpers.where(),
    keepdims=st.booleans(),
)
def test_jax_std(
    *,
    dtype_x_axis,
    dtype,
    keepdims,
    where,
    on_device,
    fn_tree,
    frontend,
    test_flags,
    backend_fw,
):
    input_dtypes, x, axis, ddof = dtype_x_axis
    if isinstance(axis, tuple):
        axis = axis[0]
    where, input_dtypes, test_flags = np_helpers.handle_where_and_array_bools(
        where=where,
        input_dtype=input_dtypes,
        test_flags=test_flags,
    )

    np_helpers.test_frontend_function(
        input_dtypes=input_dtypes,
        backend_to_test=backend_fw,
        frontend=frontend,
        test_flags=test_flags,
        fn_tree=fn_tree,
        on_device=on_device,
        a=x[0],
        axis=axis,
        dtype=dtype[0],
        out=None,
        ddof=ddof,
        keepdims=keepdims,
        where=where,
        atol=1e-3,
        rtol=1e-3,
    )


@handle_frontend_test(
    fn_tree="jax.numpy.corrcoef",
    dtype_and_x=helpers.dtype_and_values(
        available_dtypes=["float32", "float64"],
        num_arrays=2,
        shared_dtype=True,
        abs_smallest_val=1e-5,
        min_num_dims=2,
        max_num_dims=2,
        min_dim_size=3,
        max_dim_size=3,
        min_value=-100,
        max_value=100,
    ),
    rowvar=st.booleans(),
)
def test_jax_corrcoef(
    dtype_and_x,
    rowvar,
    frontend,
    test_flags,
    fn_tree,
    backend_fw,
    on_device,
):
    input_dtypes, x = dtype_and_x
    np_helpers.test_frontend_function(
        input_dtypes=input_dtypes,
        backend_to_test=backend_fw,
        frontend=frontend,
        test_flags=test_flags,
        fn_tree=fn_tree,
        on_device=on_device,
        x=x[0],
        y=x[1],
        rowvar=rowvar,
    )


# median
@handle_frontend_test(
    fn_tree="jax.numpy.median",
    dtype_x_axis=helpers.dtype_values_axis(
        available_dtypes=helpers.get_dtypes("valid"),
        min_num_dims=1,
        min_value=-(2**10),
        max_value=2**10,
        valid_axis=True,
    ),
    keepdims=st.booleans(),
)
def test_jax_median(
    *,
    dtype_x_axis,
    keepdims,
    on_device,
    fn_tree,
    frontend,
    test_flags,
    backend_fw,
):
    input_dtype, x, axis = dtype_x_axis
    helpers.test_frontend_function(
        input_dtypes=input_dtype,
        backend_to_test=backend_fw,
        frontend=frontend,
        test_flags=test_flags,
        fn_tree=fn_tree,
        on_device=on_device,
        a=x[0],
        axis=axis,
        out=None,
        overwrite_input=False,
        keepdims=keepdims,
        atol=1e-3,
        rtol=1e-3,
    )


# ptp
@handle_frontend_test(
    fn_tree="jax.numpy.ptp",
    dtype_and_x_axis_dtype=_get_castable_dtypes_values(),
    keep_dims=st.booleans(),
)
def test_jax_ptp(
    dtype_and_x_axis_dtype,
    frontend,
    test_flags,
    fn_tree,
    backend_fw,
    on_device,
    keep_dims,
):
    input_dtypes, x, axis, dtype = dtype_and_x_axis_dtype
    np_frontend_helpers.test_frontend_function(
        input_dtypes=input_dtypes,
        backend_to_test=backend_fw,
        frontend=frontend,
        test_flags=test_flags,
        fn_tree=fn_tree,
        on_device=on_device,
        a=x[0],
        axis=axis,
        out=None,
        keepdims=keep_dims,
    )


# nanmean
@st.composite
def _get_castable_dtype_with_nan(draw):
    available_dtypes = helpers.get_dtypes("float")
    shape = draw(helpers.get_shape(min_num_dims=1, max_num_dims=4, max_dim_size=6))
    dtype, values = draw(
        helpers.dtype_and_values(
            available_dtypes=available_dtypes,
            num_arrays=1,
            large_abs_safety_factor=6,
            small_abs_safety_factor=24,
            safety_factor_scale="log",
            shape=shape,
            allow_nan=True,
            allow_inf=True,
        )
    )
    axis = draw(helpers.get_axis(shape=shape, force_int=True))
    dtype1, values, dtype2 = draw(
        helpers.get_castable_dtype(draw(available_dtypes), dtype[0], values[0])
    )
    return dtype1, [values], axis, dtype2


@handle_frontend_test(
    fn_tree="jax.numpy.nanmean",
    dtype_x_axis_castable_dtype=_get_castable_dtype_with_nan(),
    keepdims=st.booleans(),
    where=np_helpers.where(),
)
def test_jax_nanmean(
    dtype_x_axis_castable_dtype,
    frontend,
    test_flags,
    fn_tree,
    backend_fw,
    on_device,
    where,
    keepdims,
):
    input_dtypes, x, axis, castable_dtype = dtype_x_axis_castable_dtype
    where, input_dtypes, test_flags = np_helpers.handle_where_and_array_bools(
        where=where,
        input_dtype=[input_dtypes],
        test_flags=test_flags,
    )
    np_helpers.test_frontend_function(
        input_dtypes=input_dtypes,
        backend_to_test=backend_fw,
        frontend=frontend,
        test_flags=test_flags,
        on_device=on_device,
        fn_tree=fn_tree,
        a=x[0],
        axis=axis,
        dtype=castable_dtype,
        out=None,
        keepdims=keepdims,
        where=where,
    )


# nanmedian
@handle_frontend_test(
    fn_tree="jax.numpy.nanmedian",
    dtype_x_axis=helpers.dtype_values_axis(
        available_dtypes=helpers.get_dtypes("float"),
        min_num_dims=1,
        min_value=-(2**10),
        max_value=2**10,
        valid_axis=True,
    ),
    keepdims=st.booleans(),
)
def test_jax_nanmedian(
    on_device,
    frontend,
    dtype_x_axis,
    keepdims,
    fn_tree,
    test_flags,
    backend_fw,
):
    input_dtype, x, axis = dtype_x_axis
    # TODO: overwrite as a boolean when there's a way around
    #  jax.numpy.nanquantile does not
    #  support overwrite_input=True.
    helpers.test_frontend_function(
        input_dtypes=input_dtype,
        backend_to_test=backend_fw,
        frontend=frontend,
        test_flags=test_flags,
        fn_tree=fn_tree,
        on_device=on_device,
        a=x[0],
        axis=axis,
        out=None,
        overwrite_input=False,
        keepdims=keepdims,
    )


# correlate
@handle_frontend_test(
    fn_tree="jax.numpy.correlate",
    dtype_and_x=helpers.dtype_and_values(
        available_dtypes=helpers.get_dtypes("float"),
        num_arrays=2,
        min_num_dims=1,
        max_num_dims=1,
        min_value=-1e04,
        max_value=1e04,
        shared_dtype=True,
    ),
    mode=st.sampled_from(["valid", "same", "full"]),
)
def test_jax_correlate(
    *,
    dtype_and_x,
    on_device,
    fn_tree,
    frontend,
    test_flags,
    backend_fw,
    mode,
):
    input_dtype, x = dtype_and_x
    helpers.test_frontend_function(
        input_dtypes=input_dtype,
        backend_to_test=backend_fw,
        frontend=frontend,
        test_flags=test_flags,
        fn_tree=fn_tree,
        rtol=1e-4,
        atol=1e-4,
        on_device=on_device,
        a=x[0],
        v=x[1],
        mode=mode,
    )


# cov
@st.composite
def _get_dtype_value1_value2_cov(
    draw,
    available_dtypes,
    min_num_dims=1,
    max_num_dims=2,
    min_dim_size=2,
    max_dim_size=3,
    abs_smallest_val=None,
    min_value=None,
    max_value=None,
    allow_inf=False,
    exclude_min=False,
    exclude_max=False,
    large_abs_safety_factor=50,
    small_abs_safety_factor=50,
    safety_factor_scale="log",
):
    shape = draw(
        helpers.get_shape(
            allow_none=False,
            min_num_dims=min_num_dims,
            max_num_dims=max_num_dims,
            min_dim_size=min_dim_size,
            max_dim_size=max_dim_size,
        )
    )

    dtype = draw(st.sampled_from(available_dtypes))

    values = []
    for i in range(2):
        values.append(
            draw(
                helpers.array_values(
                    dtype=dtype,
                    shape=shape,
                    abs_smallest_val=abs_smallest_val,
                    min_value=min_value,
                    max_value=max_value,
                    allow_inf=allow_inf,
                    exclude_min=exclude_min,
                    exclude_max=exclude_max,
                    large_abs_safety_factor=large_abs_safety_factor,
                    small_abs_safety_factor=small_abs_safety_factor,
                    safety_factor_scale=safety_factor_scale,
                )
            )
        )

    value1, value2 = values[0], values[1]

    # modifiers: rowVar, bias, ddof
    rowVar = draw(st.booleans())
    bias = draw(st.booleans())
    ddof = draw(helpers.ints(min_value=0, max_value=1))

    numVals = None
    if rowVar is False:
        numVals = -1 if numVals == 0 else 0
    else:
        numVals = 0 if len(shape) == 1 else -1

    fweights = None

    aweights = draw(
        helpers.array_values(
            dtype=dtype,
            shape=shape[numVals],
            abs_smallest_val=1,
            min_value=1,
            max_value=10,
            allow_inf=False,
            small_abs_safety_factor=1,
        )
    )

    return [dtype], value1, value2, rowVar, bias, ddof, fweights, aweights


@handle_frontend_test(
    fn_tree="jax.numpy.cov",
    dtypes_args=_get_dtype_value1_value2_cov(available_dtypes=["float64"]),
    test_with_out=st.just(False),
)
def test_jax_cov(
    *,
    dtypes_args,
    on_device,
    fn_tree,
    frontend,
    test_flags,
):
    dtype, value1, value2, rowvar, bias, ddof, fweights, aweights = dtypes_args
    helpers.test_frontend_function(
        input_dtypes=dtype,
        frontend=frontend,
        test_flags=test_flags,
        fn_tree=fn_tree,
        rtol=1e-3,
        atol=1e-3,
        on_device=on_device,
        m=value1,
        y=value2,
        rowvar=rowvar,
        bias=bias,
        ddof=ddof,
        fweights=fweights,
        aweights=aweights,
    )<|MERGE_RESOLUTION|>--- conflicted
+++ resolved
@@ -259,12 +259,8 @@
 ):
     input_dtype, x, axis, dtype = dtype_x_axis
     helpers.test_frontend_function(
-<<<<<<< HEAD
-        input_dtypes=input_dtype,
-        backend_to_test=backend_fw,
-=======
+        backend_to_test=backend_fw,
         input_dtypes=[input_dtype],
->>>>>>> a6a6c708
         frontend=frontend,
         test_flags=test_flags,
         fn_tree=fn_tree,
@@ -293,12 +289,8 @@
 ):
     input_dtype, x, axis, dtype = dtype_x_axis
     helpers.test_frontend_function(
-<<<<<<< HEAD
-        input_dtypes=input_dtype,
-        backend_to_test=backend_fw,
-=======
+        backend_to_test=backend_fw,
         input_dtypes=[input_dtype],
->>>>>>> a6a6c708
         frontend=frontend,
         test_flags=test_flags,
         fn_tree=fn_tree,
