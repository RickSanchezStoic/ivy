--- conflicted
+++ resolved
@@ -29,11 +29,7 @@
         available_dtypes=helpers.get_dtypes("valid", prune_function=False)
     ),
 )
-<<<<<<< HEAD
-def test_inputs_to_ivy_arrays(dtype_and_x, backend_fw):
-=======
 def test_jax_inputs_to_ivy_arrays(dtype_and_x, backend_fw):
->>>>>>> 6aad1631
     ivy.set_backend(backend_fw)
     x_dtype, x = dtype_and_x
 
@@ -65,11 +61,7 @@
         available_dtypes=helpers.get_dtypes("valid", prune_function=False)
     ),
 )
-<<<<<<< HEAD
-def test_outputs_to_frontend_arrays(dtype_and_x, backend_fw):
-=======
 def test_jax_outputs_to_frontend_arrays(dtype_and_x, backend_fw):
->>>>>>> 6aad1631
     ivy.set_backend(backend_fw)
     x_dtype, x = dtype_and_x
 
@@ -89,11 +81,7 @@
         available_dtypes=helpers.get_dtypes("valid", prune_function=False)
     ),
 )
-<<<<<<< HEAD
-def test_to_ivy_arrays_and_back(dtype_and_x, backend_fw):
-=======
 def test_jax_to_ivy_arrays_and_back(dtype_and_x, backend_fw):
->>>>>>> 6aad1631
     ivy.set_backend(backend_fw)
     x_dtype, x = dtype_and_x
 
